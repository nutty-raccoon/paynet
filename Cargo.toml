--- conflicted
+++ resolved
@@ -62,11 +62,8 @@
 
 [workspace.dependencies]
 axum = "0.8.1"
-<<<<<<< HEAD
 tower-http = "0.6.2"
-=======
 axum-server = "0.7"
->>>>>>> af964373
 tonic = "0.13.1"
 tonic-reflection = "0.13.1"
 tonic-types = "0.13.0"
@@ -74,7 +71,6 @@
 hyper = "1.6.0"
 http = "1.3.1"
 tower = "0.5.2"
-tower-http = "0.5"
 tokio = "1.44.1"
 tokio-util = "0.7.14"
 serde_json = "1.0.134"
@@ -131,11 +127,8 @@
 chrono = "0.4.38"
 colored = "2.0"
 urlencoding = "2.1.3"
-<<<<<<< HEAD
 cdk-common = {version = "0.11.1"}
-=======
 keyring = "3.6.3"
->>>>>>> af964373
 
 # OPTL
 opentelemetry = "0.29.1"
