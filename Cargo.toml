--- conflicted
+++ resolved
@@ -6,12 +6,9 @@
   "crates/bin/signer",
   "crates/bin/cli-wallet",
   "crates/bin/starknet-on-chain-setup",
-<<<<<<< HEAD
+
   # Libs
   "crates/node-client",
-=======
-  "crates/bin/tests",
->>>>>>> 3f3cde77
   "crates/db-node",
   "crates/nuts",
   "crates/wallet",
@@ -24,14 +21,10 @@
   "crates/starknet/types",
   # Integration tests
   "crates/tests/signer-tests",
-<<<<<<< HEAD
   "crates/tests/node-tests",
   # E2e tests
   "crates/tests/e2e-tests",
   "crates/tests/concurrency-tests",
-=======
-  "crates/tests/node-tests", 
->>>>>>> 3f3cde77
 ]
 default-members = [
   # Bins
