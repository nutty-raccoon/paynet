--- conflicted
+++ resolved
@@ -612,15 +612,7 @@
 
            tar -xzf firehose-core_linux_x86_64.tar.gz
            tar -xzf firehose-starknet_linux_x86_64.tar.gz
-<<<<<<< HEAD
-
            rm firehose-core_linux_x86_64.tar.gz firehose-starknet_linux_x86_64.tar.gz
-
-=======
-
-           rm firehose-core_linux_x86_64.tar.gz firehose-starknet_linux_x86_64.tar.gz
-
->>>>>>> 6e66ef81
       - name: Start firehose
         run: |
            ./firecore start --config-file crates/substreams/starknet/firehose/firehose-starknet-rmr.yaml --reader-node-path ./firestarknet &
