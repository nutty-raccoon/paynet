--- conflicted
+++ resolved
@@ -2,11 +2,7 @@
 
 on:
   push:
-<<<<<<< HEAD
-    branches: [ main, feat-CI-lucienfer ]
-=======
     branches: [ main ]
->>>>>>> 3f3cde77
   pull_request:
     branches: [ main ]
 
@@ -53,9 +49,8 @@
       - name: Run clippy
         run: cargo clippy -- -D warnings
 
-<<<<<<< HEAD
   build-images:
-    runs-on: ubuntu-latest
+    runs-on: ubuntu-8-cores
     permissions:
       contents: read
       packages: write
@@ -107,7 +102,7 @@
             CARGO_FEATURES=${{ matrix.features || '' }}
 
   build-binary:
-    runs-on: ubuntu-latest
+    runs-on: ubuntu-8-cores
     permissions:
       contents: read
       packages: write
@@ -139,26 +134,53 @@
 
   unit-test:
     name: Unit-test
-=======
-  build:
-    runs-on: ubuntu-8-cores
-    permissions:
-      contents: read
-      packages: write
->>>>>>> 3f3cde77
     strategy:
       matrix:
-        service: [node, signer, starknet-setup]
-    steps:
-      - uses: actions/checkout@v4
-
-      - name: Set up Docker Buildx
-        uses: docker/setup-buildx-action@v3
-
-      - name: Log in to Container Registry
-        uses: docker/login-action@v3
-        with:
-<<<<<<< HEAD
+        include:
+          - test_cmd: "cargo test -p node --no-default-features --features=mock,keyset-rotation,tls"
+            cache_key: "node-mock-keyset-tls"
+          - test_cmd: "cargo test -p node --no-default-features --features=starknet,keyset-rotation,tls"
+            cache_key: "node-starknet-keyset-tls"
+          - test_cmd: "cargo test -p signer --no-default-features"
+            cache_key: "signer-default"
+          - test_cmd: "cargo test -p cli-wallet --no-default-features"
+            cache_key: "cli-wallet-default"
+          - test_cmd: "cargo test -p cli-wallet --no-default-features --features=tls,tls-allow-self-signed"
+            cache_key: "cli-wallet-tls"
+          - test_cmd: "cargo test -p db-node --no-default-features"
+            cache_key: "db-node-default"
+          - test_cmd: "cargo test -p nuts --no-default-features"
+            cache_key: "nuts-default"
+          - test_cmd: "cargo test -p nuts --features=starknet,sqlx,nut19"
+            cache_key: "nuts-starknet-sqlx-nut19"
+          - test_cmd: "cargo test -p starknet-types --no-default-features"
+            cache_key: "starknet-types-default"
+          - test_cmd: "cargo test -p wallet --no-default-features"
+            cache_key: "wallet-default"
+          - test_cmd: "cargo test -p wallet --no-default-features --features=tls,tls-allow-self-signed"
+            cache_key: "wallet-tls"
+          - test_cmd: "cargo test -p liquidity-source --no-default-features"
+            cache_key: "liquidity-source-default"
+          - test_cmd: "cargo test -p liquidity-source --features=mock"
+            cache_key: "liquidity-source-mock"
+          - test_cmd: "cargo test -p starknet-on-chain-setup --no-default-features"
+            cache_key: "starknet-on-chain-setup-default"
+          - test_cmd: "cargo test -p starknet-payment-indexer --no-default-features"
+            cache_key: "starknet-payment-indexer-default"
+          - test_cmd: "cargo test -p starknet-liquidity-source --no-default-features"
+            cache_key: "starknet-liquidity-source-default"
+    runs-on: ubuntu-latest
+    steps:
+      - uses: actions/checkout@v4
+      - name: Remove unwanted files
+        run: rm -f rust-toolchain.toml
+      - uses: dtolnay/rust-toolchain@1.86.0
+      - uses: Swatinem/rust-cache@v2
+        with:
+          shared-key: "rust-cache-${{ matrix.cache_key }}-${{ hashFiles('**/Cargo.lock') }}"
+          cache-on-failure: true
+      - uses: arduino/setup-protoc@v3
+        with:
           repo-token: ${{ secrets.GITHUB_TOKEN }}
           version: "28.x"
       - name: Run test
@@ -170,60 +192,22 @@
     steps:
       - uses: actions/checkout@v4
       - uses: dtolnay/rust-toolchain@stable
-=======
+
+      - name: Set up Docker Buildx
+        uses: docker/setup-buildx-action@v3
+
+      - name: Install protoc
+        uses: arduino/setup-protoc@v3
+        with:
+          version: "28.x"
+
+      - name: Log in to Container Registry
+        uses: docker/login-action@v3
+        with:
           registry: ${{ env.REGISTRY }}
           username: ${{ github.actor }}
           password: ${{ secrets.GITHUB_TOKEN }}
 
-      - name: Extract metadata
-        id: meta
-        uses: docker/metadata-action@v5
-        with:
-          images: ${{ env.REGISTRY }}/${{ env.IMAGE_PREFIX }}/${{ matrix.service }}
-          tags: |
-            type=ref,event=branch
-            type=ref,event=pr
-            type=sha
-
-      - name: Build and push Docker image
-        uses: docker/build-push-action@v5
-        with:
-          context: .
-          file: ./dockerfiles/${{ matrix.service }}.Dockerfile
-          push: true
-          tags: ${{ steps.meta.outputs.tags }}
-          labels: ${{ steps.meta.outputs.labels }}
-          cache-from: type=gha,scope=${{ matrix.service }}
-          cache-to: type=gha,scope=${{ matrix.service }},mode=max
-          build-args: |
-            CARGO_FEATURES=${{ matrix.service == 'node' && 'starknet' || '' }}
-        
-  test:
-    needs: [build]
-    runs-on: ubuntu-latest
-    steps:
-      - uses: actions/checkout@v4
-
-      - name: Remove unwanted files
-        run: rm -f rust-toolchain.toml
->>>>>>> 3f3cde77
-
-      - name: Set up Docker Buildx
-        uses: docker/setup-buildx-action@v3
-
-      - name: Install protoc
-        uses: arduino/setup-protoc@v3
-        with:
-          version: "28.x"
-
-      - name: Log in to Container Registry
-        uses: docker/login-action@v3
-        with:
-          registry: ${{ env.REGISTRY }}
-          username: ${{ github.actor }}
-          password: ${{ secrets.GITHUB_TOKEN }}
-
-<<<<<<< HEAD
       - name: Set image environment variables
         run: |
           echo "NODE_IMAGE=${{ env.REGISTRY }}/${{ env.IMAGE_PREFIX }}/node:${GITHUB_SHA}" >> $GITHUB_ENV
@@ -241,24 +225,6 @@
       - name: Start integration service (mock)
         run: |
           docker compose -f docker-compose.app-mock.yml -f docker-compose.ci.yml up -d
-=======
-      - name: Update docker-compose with built images
-        run: |
-          sed -i "s|image: \"explorer\"|image: ${{ env.REGISTRY }}/${{ env.IMAGE_PREFIX }}/explorer:${{ github.sha }}|g" docker-compose.app.yml
-          sed -i "s|image: \"node\"|image: ${{ env.REGISTRY }}/${{ env.IMAGE_PREFIX }}/node:${{ github.sha }}|g" docker-compose.app.yml
-          sed -i "s|image: \"signer\"|image: ${{ env.REGISTRY }}/${{ env.IMAGE_PREFIX }}/signer:${{ github.sha }}|g" docker-compose.app.yml
-          sed -i "s|image: \"starknet-setup\"|image: ${{ env.REGISTRY }}/${{ env.IMAGE_PREFIX }}/starknet-setup:${{ github.sha }}|g" docker-compose.app.yml
-
-          sed -i "s|image: \"starknet-setup\"|image: ${{ env.REGISTRY }}/${{ env.IMAGE_PREFIX }}/starknet-setup:${{ github.sha }}|g" docker-compose.testnet.yml
-
-      - name: Build test binary
-        run: cargo build -p tests --bin tests
-
-      - name: Start integration services (mock)
-        run: |
-          docker compose -f docker-compose.app-mock.yml up -d
-          docker compose -f docker-compose.app-mock.yml ps
->>>>>>> 3f3cde77
 
       - name: Wait for integration services to be healthy
         run: |
@@ -266,11 +232,7 @@
           timeout 300 bash -c '
             until docker compose -f docker-compose.app-mock.yml ps --format "table {{.Service}}\t{{.Status}}" | grep -E "(healthy|running)" | wc -l | grep -q "3"; do
               echo "Waiting for mock services to be ready..."
-<<<<<<< HEAD
               sleep 2
-=======
-              sleep 10
->>>>>>> 3f3cde77
               docker compose -f docker-compose.app-mock.yml ps
             done
           '
@@ -288,20 +250,11 @@
 
       - name: Cleanup integration tests
         run: |
-<<<<<<< HEAD
           docker compose -f docker-compose.app-mock.yml -f docker-compose.ci.yml down -v
 
       - name: Start services  
         run: |
           docker compose -f docker-compose.app.yml -f docker-compose.ci-testnet.yml up -d
-=======
-          docker compose -f docker-compose.app-mock.yml down -v
-
-      - name: Start services
-        run: |
-          docker compose -f docker-compose.app.yml -f docker-compose.testnet.yml up -d
-          docker compose -f docker-compose.app.yml -f docker-compose.testnet.yml ps
->>>>>>> 3f3cde77
 
       - name: Wait for services to be healthy
         run: |
@@ -333,13 +286,8 @@
           ACCOUNT_ADDRESS: "0x064b48806902a367c8598f4f95c305e8c1a1acba5f082d294a43793113115691"
           WALLET_DB_PATH: /tmp/cli-wallet.sqlite3
         run: |
-<<<<<<< HEAD
           cargo test -p e2e-tests
           cargo test -p concurrency-tests
-=======
-          ./target/debug/tests e2e
-          ./target/debug/tests concurrency
->>>>>>> 3f3cde77
 
       - name: Show logs on failure
         if: failure()
