--- conflicted
+++ resolved
@@ -5,15 +5,9 @@
 mod parse_asset_amount;
 
 use commands::{
-<<<<<<< HEAD
     PriceConfig, add_node, check_wallet_exists, create_mint_quote, create_wads, get_currencies,
     get_nodes_balance, get_wad_history, init_wallet, price_provider_add_currencies, receive_wads,
-    redeem_quote, restore_wallet, sync_wads,
-=======
-    add_node, check_wallet_exists, create_mint_quote, create_wads, get_nodes_balance,
-    get_wad_history, init_wallet, receive_wads, redeem_quote, refresh_node_keysets, restore_wallet,
-    sync_wads,
->>>>>>> ac72b108
+    redeem_quote, refresh_node_keysets, restore_wallet, sync_wads,
 };
 use r2d2::Pool;
 use r2d2_sqlite::SqliteConnectionManager;
