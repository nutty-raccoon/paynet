--- conflicted
+++ resolved
@@ -44,11 +44,8 @@
 reqwest = { workspace = true, features = ["json"] }
 tokio = { workspace = true }
 bitcoin = { workspace = true }
-<<<<<<< HEAD
 tracing = { workspace = true }
-=======
 uuid = { workspace = true }
->>>>>>> bca41d5c
 
 # Local
 wallet = { workspace = true }
