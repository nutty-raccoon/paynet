--- conflicted
+++ resolved
@@ -41,12 +41,9 @@
 num-traits = { workspace = true }
 uint = { workspace = true }
 log = { workspace = true }
-<<<<<<< HEAD
 reqwest = { workspace = true, features = ["json"] }
 tokio = { workspace = true }
-=======
 bitcoin = { workspace = true }
->>>>>>> f629ba1a
 
 # Local
 wallet = { workspace = true }
