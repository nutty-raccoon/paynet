<script lang="ts">
  import { listen } from "@tauri-apps/api/event";
  import SendModal from "./send/SendModal.svelte";
  import NavBar, { type Tab } from "./components/NavBar.svelte";
  import { type BalanceChange, type NodeData } from "../types";
  import NodesBalancePage from "./balances/NodesBalancePage.svelte";
  import {
    computeTotalBalancePerUnit,
    decreaseNodeBalance,
    formatBalance,
    increaseNodeBalance,
  } from "../utils";
  import { onMount, onDestroy } from "svelte";
  import { checkWalletExists, getNodesBalance } from "../commands";
  import ReceiveModal from "./receive/ReceiveModal.svelte";
  import type { Price } from "../types/price";
  import SettingsModal from "./settings/SettingsPage.svelte";
  import InitPage from "./init/InitPage.svelte";
  import { displayCurrency } from "../stores";
  import WadHistoryPage from "./components/WadHistoryPage.svelte";

  const Modal = {
    ROOT: 0,
    SEND: 1,
    RECEIVE: 2,
    SETTINGS: 3,
  } as const;
  type Modal = (typeof Modal)[keyof typeof Modal];

  let currentModal = $state<Modal>(Modal.ROOT);

  // Sample data with multiple nodes to demonstrate the new card design
  let nodes: NodeData[] = $state([]);

  let activeTab: Tab = $state("pay");
  let errorMessage = $state("");
  let walletExists = $state<boolean | null>(null); // null = loading, true/false = result

  let tokenPrices: Price[] | null = $state(null);

  // Calculate total balance across all nodes
  let totalBalance: Map<string, number> = $derived(
    computeTotalBalancePerUnit(nodes)
  );
  let formattedBalance: {
    totalAmount: number;
    formattedTotalBalance: string[];
  } = $derived.by(() => {
    let totalAmount: number = 0;
    let formattedTotalBalance: string[] = totalBalance
      .entries()
      .map(([unit, amount]) => {
        const formatted = formatBalance({ unit, amount });
        if (tokenPrices != null) {
          let price = tokenPrices.find(
            (p) => formatted.asset === p.symbol.toUpperCase()
          );
          if (typeof price === "object") {
            totalAmount += formatted.amount * (price.value ? price.value : 0);
          }
        }
        return `${formatted.asset}: ${formatted.amount}`;
      })
      .toArray();
    return { totalAmount, formattedTotalBalance };
  });

  // Effect to manage scrolling based on active tab
  $effect(() => {
    // Allow scrolling for history page
    if (activeTab === "history") {
      document.body.classList.remove("no-scroll");
    } else {
      document.body.classList.add("no-scroll");
    }
  });

  const onAddNode = (nodeData: NodeData) => {
    nodes.push(nodeData);
  };

  const onNodeBalanceIncrease = (balanceIncrease: BalanceChange) => {
    increaseNodeBalance(nodes, balanceIncrease);
  };
  const onNodeBalanceDecrease = (balanceIncrease: BalanceChange) => {
    decreaseNodeBalance(nodes, balanceIncrease);
  };

  const onWalletInitialized = (initialTab: Tab = "pay") => {
    walletExists = true;
    activeTab = initialTab;
  };

  // SendModal control functions
  function openModal(modal: Modal) {
    currentModal = modal;
    // Add history entry to handle back button
    history.pushState({ modal: true }, "");
  }

  function goBackToRoot() {
    currentModal = Modal.ROOT;
  }

  // Set up back button listener for SendModal
  function handlePopState() {
    goBackToRoot();
  }

  onMount(async () => {
    // First check if wallet exists
    const exists = await checkWalletExists();
    walletExists = exists;

    if (exists) {
      // Only load wallet data if wallet exists
      getNodesBalance().then((nodesData) => {
        if (!!nodesData) {
          nodesData.forEach(onAddNode);
        }
      });
    }

    listen<Price[]>("new-price", (event) => {
      tokenPrices = event.payload ? event.payload : tokenPrices;
    });

    listen<BalanceChange>("balance-increase", (event) => {
      onNodeBalanceIncrease(event.payload);
    });
    listen<BalanceChange>("balance-decrease", (event) => {
      onNodeBalanceDecrease(event.payload);
    });

    // Add popstate listener for back button handling
    window.addEventListener("popstate", handlePopState);
  });

  // Clean up when component is destroyed
  onDestroy(() => {
    document.body.classList.remove("no-scroll");
    window.removeEventListener("popstate", handlePopState);
  });

  // Clean up when component is destroyed
  onDestroy(() => {
    document.body.classList.remove("no-scroll");
  });
</script>

{#if activeTab !== "settings"}
  <button
    class="settings"
    onclick={() => {
      activeTab = "settings";
    }}>Settings</button
  >
{/if}
<main class="container">
  {#if walletExists === null}
    <!-- Loading state -->
    <div class="loading-container">
      <p>Loading...</p>
    </div>
  {:else if walletExists === false}
    <!-- Show initialization page -->
    <InitPage {onWalletInitialized} />
  {:else}
    <!-- Show main app content -->
    {#if activeTab === "pay"}
      {#if currentModal == Modal.ROOT}
        <div class="pay-container">
          <div class="total-balance-card">
<<<<<<< HEAD
            <p class="total-balance-amount">
              {formattedBalance.formattedTotalBalance}
            </p>
            {#if tokenPrices !== null}
              <p class="total-currency-amount">
                {"Total value: "}
                {formattedBalance.totalAmount.toFixed(2)}
                {$displayCurrency}
              </p>
            {/if}
=======
            <h2 class="balance-title">TOTAL BALANCE</h2>
            {#each formattedTotalBalance as formattedBalance}
              <p class="total-balance-amount">{formattedBalance}</p>
            {/each}
>>>>>>> ac72b108
          </div>
          {#if errorMessage}
            <div class="error-message">
              {errorMessage}
            </div>
          {/if}
          <button class="pay-button" onclick={() => openModal(Modal.SEND)}
            >Send</button
          >
          <button
            class="receive-button"
            onclick={() => openModal(Modal.RECEIVE)}>Receive</button
          >
        </div>
      {:else if currentModal == Modal.SEND}
        <SendModal availableBalances={totalBalance} onClose={goBackToRoot} />
      {:else if currentModal == Modal.RECEIVE}
        <ReceiveModal onClose={goBackToRoot} />
      {/if}
    {:else if activeTab === "balances"}
      <div class="balances-container">
        <NodesBalancePage {nodes} {onAddNode} />
      </div>
    {:else if activeTab === "settings"}
      <SettingsModal />
    {:else if activeTab === "history"}
      <WadHistoryPage />
    {/if}
  {/if}
</main>

{#if walletExists}
  <NavBar
    {activeTab}
    onTabChange={(tab: Tab) => {
      activeTab = tab;
    }}
  />
{/if}

<style>
  :root {
    font-family: Inter, Avenir, Helvetica, Arial, sans-serif;
    font-size: 16px;
    line-height: 24px;
    font-weight: 400;
    color: #0f0f0f;
    background-color: #ffffff;
    font-synthesis: none;
    text-rendering: optimizeLegibility;
    -webkit-font-smoothing: antialiased;
    -moz-osx-font-smoothing: grayscale;
    -webkit-text-size-adjust: 100%;
  }

  :global(*) {
    margin: 0;
    padding: 0;
    box-sizing: border-box;
  }

  :global(body) {
    margin: 0;
    padding: 0;
  }

  /* Global style to disable scrolling - will be applied to body when needed */
  :global(body.no-scroll) {
    overflow: hidden;
    height: 100%;
    position: fixed;
    width: 100%;
  }

  .container {
    margin: 0;
    padding-top: 2rem;
    padding-bottom: 70px; /* Add space for the navigation bar */
    display: flex;
    flex-direction: column;
    justify-content: center;
    align-items: center;
    text-align: center;
    background-color: #ffffff;
    min-height: 100vh;
  }

  .pay-container {
    display: flex;
    flex-direction: column;
    align-items: center;
    width: 100%;
    gap: 1.5rem;
    margin-top: 2rem;
  }

  .balances-container {
    display: flex;
    flex-direction: column;
    align-items: center;
    width: 100%;
    margin-top: 1rem;
  }

  .total-balance-card {
    background-color: white;
    border-radius: 16px;
    padding: 1.5rem;
    box-shadow: 0 4px 12px rgba(0, 0, 0, 0.1);
    width: 80%;
    max-width: 400px;
    text-align: center;
  }

  .balance-title {
    font-size: 0.875rem;
    text-transform: uppercase;
    letter-spacing: 1px;
    color: #666;
    margin: 0 0 0.5rem 0;
    font-weight: 600;
  }

  .total-balance-amount {
    font-size: 2rem;
    font-weight: 1000;
    color: #0f0f0f;
    margin: 0;
  }

  .total-currency-amount {
    font-size: 1.5rem;
    font-weight: 500;
    color: #0f0f0f;
    margin-top: 1rem;
  }

  .error-message {
    background-color: #fee2e2;
    color: #dc2626;
    padding: 0.75rem 1rem;
    border-radius: 8px;
    font-size: 0.875rem;
    font-weight: 500;
    text-align: center;
    border: 1px solid #fecaca;
    width: 90%;
    max-width: 400px;
    margin: 0 auto;
  }

  .pay-button {
    background-color: #1e88e5;
    color: white;
    font-size: 1.2rem;
    font-weight: 600;
    padding: 0.8rem 3rem;
    border: none;
    border-radius: 50px;
    cursor: pointer;
    transition:
      background-color 0.2s,
      transform 0.1s;
    box-shadow: 0 4px 8px rgba(0, 0, 0, 0.1);
  }

  .pay-button:hover {
    background-color: #1976d2;
  }

  .pay-button:active {
    transform: scale(0.98);
    background-color: #1565c0;
  }

  .receive-button {
    background-color: #2e7d32;
    color: white;
    font-size: 1.2rem;
    font-weight: 600;
    padding: 0.8rem 3rem;
    border: none;
    border-radius: 50px;
    cursor: pointer;
    transition:
      background-color 0.2s,
      transform 0.1s;
    box-shadow: 0 4px 8px rgba(0, 0, 0, 0.1);
  }

  .receive-button:hover {
    background-color: #1b5e20;
  }

  .receive-button:active {
    transform: scale(0.98);
    background-color: #0d4814;
  }

  .settings {
    position: fixed;
    top: 1rem;
    right: 1rem;
    background: none;
    border: none;
    font-size: 1.2rem;
    cursor: pointer;
  }

  .loading-container {
    display: flex;
    flex-direction: column;
    align-items: center;
    justify-content: center;
    height: 50vh;
    font-size: 1.2rem;
    color: #666;
  }

  @media (prefers-color-scheme: dark) {
    :root {
      color: #0f0f0f;
      background-color: #ffffff;
    }
  }
</style><|MERGE_RESOLUTION|>--- conflicted
+++ resolved
@@ -171,10 +171,12 @@
       {#if currentModal == Modal.ROOT}
         <div class="pay-container">
           <div class="total-balance-card">
-<<<<<<< HEAD
-            <p class="total-balance-amount">
-              {formattedBalance.formattedTotalBalance}
-            </p>
+            <h2 class="balance-title">TOTAL BALANCE</h2>
+            {#each formattedBalance.formattedTotalBalance as formatBalance}
+              <p class="total-balance-amount">
+                {formatBalance}
+              </p>
+            {/each}
             {#if tokenPrices !== null}
               <p class="total-currency-amount">
                 {"Total value: "}
@@ -182,12 +184,6 @@
                 {$displayCurrency}
               </p>
             {/if}
-=======
-            <h2 class="balance-title">TOTAL BALANCE</h2>
-            {#each formattedTotalBalance as formattedBalance}
-              <p class="total-balance-amount">{formattedBalance}</p>
-            {/each}
->>>>>>> ac72b108
           </div>
           {#if errorMessage}
             <div class="error-message">
