--- conflicted
+++ resolved
@@ -22,11 +22,8 @@
   import type { Price } from "../types/price";
   import SettingsModal from "./settings/SettingsPage.svelte";
   import InitPage from "./init/InitPage.svelte";
-<<<<<<< HEAD
   import { fiatCurrenciesStored, selectedCurrencyStored } from "../stores";
-=======
   import WadHistoryPage from "./components/WadHistoryPage.svelte";
->>>>>>> bca41d5c
 
   const Modal = {
     ROOT: 0,
@@ -220,13 +217,10 @@
       <div class="balances-container">
         <NodesBalancePage {nodes} {onAddNode} />
       </div>
-<<<<<<< HEAD
     {:else if activeTab === "settings"}
       <SettingsModal />
-=======
     {:else if activeTab === "history"}
       <WadHistoryPage />
->>>>>>> bca41d5c
     {/if}
   {/if}
 </main>
