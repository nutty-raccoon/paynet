<script lang="ts">
<<<<<<< HEAD
  export type Tab = "pay" | "balances" | "settings";
=======
  export type Tab = "pay" | "balances" | "history";
>>>>>>> bca41d5c

  interface Props {
    activeTab: Tab;
    onTabChange: (tab: Tab) => void;
  }

  let { activeTab, onTabChange }: Props = $props();

  function handleTabClick(tab: Tab) {
    if (tab !== activeTab) {
      onTabChange(tab);
    }
  }
</script>

<nav class="navbar">
  <button
    class="tab-item {activeTab === 'pay' ? 'active' : ''}"
    onclick={() => handleTabClick("pay")}
  >
    <div class="icon">💸</div>
    <span>Pay</span>
  </button>
  <button
    class="tab-item {activeTab === 'balances' ? 'active' : ''}"
    onclick={() => handleTabClick("balances")}
  >
    <div class="icon">💰</div>
    <span>Balances</span>
  </button>
  <button
    class="tab-item {activeTab === 'history' ? 'active' : ''}"
    onclick={() => handleTabClick("history")}
  >
    <div class="icon">📋</div>
    <span>History</span>
  </button>
</nav>

<style>
  .navbar {
    position: fixed;
    bottom: 0;
    left: 0;
    right: 0;
    display: flex;
    background-color: white;
    box-shadow: 0 -2px 10px rgba(0, 0, 0, 0.1);
    height: 70px;
  }

  .tab-item {
    flex: 1;
    display: flex;
    flex-direction: column;
    align-items: center;
    justify-content: center;
    padding: 8px 0;
    cursor: pointer;
    color: #888;
    transition: color 0.2s;
  }

  .tab-item.active {
    /* Text color */
    color: #1e88e5;
  }

  .icon {
    font-size: 1.5rem;
    margin-bottom: 4px;
  }

  span {
    font-size: 0.8rem;
    font-weight: 500;
  }
</style><|MERGE_RESOLUTION|>--- conflicted
+++ resolved
@@ -1,9 +1,5 @@
 <script lang="ts">
-<<<<<<< HEAD
-  export type Tab = "pay" | "balances" | "settings";
-=======
-  export type Tab = "pay" | "balances" | "history";
->>>>>>> bca41d5c
+  export type Tab = "pay" | "balances" | "settings" | "history";
 
   interface Props {
     activeTab: Tab;
