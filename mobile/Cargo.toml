--- conflicted
+++ resolved
@@ -20,11 +20,8 @@
 reqwest = "0.12.12"
 tokio = "1.44.1"
 bitcoin = "0.32.2"
-<<<<<<< HEAD
 tracing = "0.1.41"
-=======
 uuid = "1.11.0"
->>>>>>> bca41d5c
 
 # serde
 serde_json = "1.0.134"
