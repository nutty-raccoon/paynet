--- conflicted
+++ resolved
@@ -17,12 +17,9 @@
 num-traits = "0.2.19"
 uint = "0.10.0"
 log = "0.4.25"
-<<<<<<< HEAD
 reqwest = "0.12.12"
 tokio = "1.44.1"
-=======
 bitcoin = "0.32.2"
->>>>>>> f629ba1a
 
 # serde
 serde_json = "1.0.134"
