--- conflicted
+++ resolved
@@ -43,7 +43,10 @@
     InitKeysets(#[from] InitKeysetError),
     #[error("invalid signer uri: {0}")]
     Uri(#[from] http::uri::InvalidUri),
-<<<<<<< HEAD
+    #[error("failed to build tonic server: {0}")]
+    BuildServer(#[source] anyhow::Error),
+    #[error("failed to build tonic reflection service: {0}")]
+    TonicReflexion(#[from] tonic_reflection::server::Error),
 }
 
 #[instrument]
@@ -73,10 +76,4 @@
         .map_err(|e| Error::InitKeysets(e))?;
 
     Ok(app_state)
-=======
-    #[error("failed to build tonic server: {0}")]
-    BuildServer(#[source] anyhow::Error),
-    #[error("failed to build tonic reflection service: {0}")]
-    TonicReflexion(#[from] tonic_reflection::server::Error),
->>>>>>> af964373
 }