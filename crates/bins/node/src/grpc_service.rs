use crate::{
    keyset_cache::CachedKeysetInfo,
    response_cache::{CachedResponse, ResponseCache},
};
use node::{
    AcknowledgeRequest, AcknowledgeResponse, BlindSignature as GrpcBlindSignature,
    CheckStateRequest, CheckStateResponse, GetKeysRequest, GetKeysResponse, GetKeysetsRequest,
    GetKeysetsResponse, GetNodeInfoRequest, Keyset, MeltQuoteRequest, MeltQuoteResponse,
    MeltQuoteStateRequest, MeltRequest, MeltResponse, MintQuoteRequest, MintQuoteResponse,
    MintRequest, MintResponse as GrpcMintResponse, Node, NodeInfoResponse, ProofCheckState,
    QuoteStateRequest, RestoreRequest, RestoreResponse, SwapRequest,
    SwapResponse as GrpcSwapResponse, hash_melt_request, hash_mint_request, hash_swap_request,
};
use nuts::{
    Amount,
    nut00::{BlindSignature, BlindedMessage, Proof, secret::Secret},
    nut01::{self, PublicKey},
    nut02::{self, KeysetId},
    nut03::SwapResponse,
    nut04::MintResponse,
    nut06::{ContactInfo, NodeInfo, NodeVersion},
    nut19::{CacheResponseKey, Route},
};
use signer::GetRootPubKeyRequest;
use starknet_types::Unit;
use std::str::FromStr;
use thiserror::Error;
use tonic::{Request, Response, Status};
use tracing::instrument;
use uuid::Uuid;

use crate::{app_state::AppState, methods::Method};

pub type GrpcState = AppState;

#[derive(Debug, thiserror::Error)]
pub enum InitKeysetError {
    #[error(transparent)]
    Tonic(#[from] tonic::Status),
    #[error(transparent)]
    Nut01(#[from] nut01::Error),
    #[error(transparent)]
    Nut02(#[from] nut02::Error),
    #[error(transparent)]
    Sqlx(#[from] sqlx::Error),
}

<<<<<<< HEAD
impl AppState {
=======
impl GrpcState {
    pub fn new(
        pg_pool: PgPool,
        signer_client: SignerClient,
        nuts_settings: NutsSettings<Method, Unit, serde_json::Value>,
        quote_ttl: QuoteTTLConfig,
        liquidity_sources: LiquiditySources<Unit>,
    ) -> Self {
        Self {
            pg_pool,
            keyset_cache: Default::default(),
            nuts: Arc::new(RwLock::new(nuts_settings)),
            quote_ttl: Arc::new(quote_ttl.into()),
            signer: signer_client,
            liquidity_sources,
            response_cache: Arc::new(InMemResponseCache::new(None)),
        }
    }

>>>>>>> b0ba2745
    pub async fn init_first_keysets(
        &self,
        units: &[Unit],
        index: u32,
        max_order: u32,
    ) -> Result<(), InitKeysetError> {
        let mut insert_keysets_query_builder = db_node::InsertKeysetsQueryBuilder::new();

        for unit in units {
            let response = self
                .signer
                .clone()
                .declare_keyset(signer::DeclareKeysetRequest {
                    unit: unit.to_string(),
                    index,
                    max_order,
                })
                .await?;
            let response = response.into_inner();
            let keyset_id = KeysetId::from_bytes(&response.keyset_id)?;

            insert_keysets_query_builder.add_row(keyset_id, unit, max_order, index);

            self.keyset_cache
                .insert_info(keyset_id, CachedKeysetInfo::new(true, *unit, max_order))
                .await;

            let keys = response
                .keys
                .into_iter()
                .map(|k| -> Result<(Amount, PublicKey), InitKeysetError> {
                    Ok((
                        Amount::from(k.amount),
                        PublicKey::from_str(&k.pubkey).map_err(InitKeysetError::Nut01)?,
                    ))
                })
                .collect::<Result<Vec<_>, _>>()?;

            self.keyset_cache
                .insert_keys(keyset_id, keys.into_iter())
                .await;
        }

        let mut conn = self.pg_pool.acquire().await?;
        insert_keysets_query_builder.execute(&mut conn).await?;

        Ok(())
    }

    pub fn get_cached_response(&self, cache_key: &CacheResponseKey) -> Option<CachedResponse> {
        if let Some(cached_response) = self.response_cache.get(cache_key) {
            return Some(cached_response);
        }

        None
    }

    pub fn cache_response(
        &self,
        cache_key: (Route, u64),
        response: CachedResponse,
    ) -> Result<(), Status> {
        self.response_cache
            .insert(cache_key, response)
            .map_err(|e| Status::internal(e.to_string()))?;

        Ok(())
    }
}

#[derive(Debug, Error)]
enum ParseGrpcError {
    #[error(transparent)]
    KeysetId(nut02::Error),
    #[error(transparent)]
    PublicKey(nut01::Error),
    #[error(transparent)]
    Unit(starknet_types::UnitFromStrError),
    #[error(transparent)]
    Method(crate::methods::FromStrError),
    #[error(transparent)]
    Uuid(uuid::Error),
    #[error(transparent)]
    Secret(nuts::nut00::secret::Error),
}

impl From<ParseGrpcError> for Status {
    fn from(value: ParseGrpcError) -> Self {
        Status::invalid_argument(value.to_string())
    }
}

#[tonic::async_trait]
impl Node for GrpcState {
    #[instrument]
    async fn keysets(
        &self,
        _request: Request<GetKeysetsRequest>,
    ) -> Result<Response<GetKeysetsResponse>, Status> {
        let mut conn = self
            .pg_pool
            .acquire()
            .await
            .map_err(|e| Status::internal(e.to_string()))?;

        let keysets = db_node::keyset::get_keysets(&mut conn)
            .await
            .map_err(|e| Status::internal(e.to_string()))?
            .map(|(id, unit, active)| Keyset {
                id: id.to_vec(),
                unit,
                active,
            })
            .collect();

        Ok(Response::new(GetKeysetsResponse { keysets }))
    }

    #[instrument]
    async fn keys(
        &self,
        request: Request<GetKeysRequest>,
    ) -> Result<Response<GetKeysResponse>, Status> {
        let request = request.into_inner();

        let mut db_conn = self
            .pg_pool
            .acquire()
            .await
            .map_err(|e| Status::internal(e.to_string()))?;

        let keysets = match request.keyset_id {
            Some(keyset_id) => {
                self.inner_keys_for_keyset_id(&mut db_conn, keyset_id)
                    .await?
            }
            None => self.inner_keys_no_keyset_id(&mut db_conn).await?,
        };

        let grpc_keysets = keysets.into_iter().map(Into::into).collect();

        Ok(Response::new(GetKeysResponse {
            keysets: grpc_keysets,
        }))
    }

    #[instrument]
    async fn swap(
        &self,
        swap_request: Request<SwapRequest>,
    ) -> Result<Response<GrpcSwapResponse>, Status> {
        let swap_request = swap_request.into_inner();

        let cache_key = (Route::Swap, hash_swap_request(&swap_request));
        // Try to get from cache first
        if let Some(CachedResponse::Swap(swap_response)) = self.get_cached_response(&cache_key) {
            let grpc_swap_response: GrpcSwapResponse = GrpcSwapResponse {
                signatures: swap_response
                    .signatures
                    .into_iter()
                    .map(|bs| GrpcBlindSignature {
                        amount: bs.amount.into(),
                        keyset_id: bs.keyset_id.to_bytes().to_vec(),
                        blind_signature: bs.c.to_bytes().to_vec(),
                    })
                    .collect(),
            };
            return Ok(Response::new(grpc_swap_response));
        }

        if swap_request.inputs.len() > 64 {
            return Err(Status::invalid_argument(
                "Too many inputs: maximum allowed is 64",
            ));
        }
        if swap_request.outputs.len() > 64 {
            return Err(Status::invalid_argument(
                "Too many outputs: maximum allowed is 64",
            ));
        }

        if swap_request.inputs.is_empty() {
            return Err(Status::invalid_argument("Inputs cannot be empty"));
        }
        if swap_request.outputs.is_empty() {
            return Err(Status::invalid_argument("Outputs cannot be empty"));
        }

        let inputs = swap_request
            .inputs
            .into_iter()
            .map(|p| -> Result<Proof, ParseGrpcError> {
                Ok(Proof {
                    amount: p.amount.into(),
                    keyset_id: KeysetId::from_bytes(&p.keyset_id)
                        .map_err(ParseGrpcError::KeysetId)?,
                    secret: Secret::new(p.secret).map_err(ParseGrpcError::Secret)?,
                    c: PublicKey::from_slice(&p.unblind_signature)
                        .map_err(ParseGrpcError::PublicKey)?,
                })
            })
            .collect::<Result<Vec<_>, _>>()?;
        let outputs = swap_request
            .outputs
            .into_iter()
            .map(|bm| -> Result<BlindedMessage, ParseGrpcError> {
                Ok(BlindedMessage {
                    amount: bm.amount.into(),
                    keyset_id: KeysetId::from_bytes(&bm.keyset_id)
                        .map_err(ParseGrpcError::KeysetId)?,
                    blinded_secret: PublicKey::from_slice(&bm.blinded_secret)
                        .map_err(ParseGrpcError::PublicKey)?,
                })
            })
            .collect::<Result<Vec<_>, _>>()?;

        let promises = self.inner_swap(&inputs, &outputs).await?;

        let swap_response = GrpcSwapResponse {
            signatures: promises
                .iter()
                .map(|p| GrpcBlindSignature {
                    amount: p.amount.into(),
                    keyset_id: p.keyset_id.to_bytes().to_vec(),
                    blind_signature: p.c.to_bytes().to_vec(),
                })
                .collect(),
        };

        // Store in cache
        let nut_swap_response = SwapResponse {
            signatures: promises.clone(),
        };
        self.cache_response(cache_key, CachedResponse::Swap(nut_swap_response))?;

        Ok(Response::new(swap_response))
    }

    #[instrument]
    async fn mint_quote(
        &self,
        mint_quote_request: Request<MintQuoteRequest>,
    ) -> Result<Response<MintQuoteResponse>, Status> {
        let mint_quote_request = mint_quote_request.into_inner();

        let method =
            Method::from_str(&mint_quote_request.method).map_err(ParseGrpcError::Method)?;
        let amount = Amount::from(mint_quote_request.amount);
        let unit = Unit::from_str(&mint_quote_request.unit).map_err(ParseGrpcError::Unit)?;

        let response = self.inner_mint_quote(method, amount, unit).await?;

        let mint_quote_response = MintQuoteResponse {
            quote: response.quote.to_string(),
            request: response.request.clone(),
            state: node::MintQuoteState::from(response.state).into(),
            expiry: response.expiry,
        };

        Ok(Response::new(mint_quote_response))
    }

    #[instrument]
    async fn mint(
        &self,
        mint_request: Request<MintRequest>,
    ) -> Result<Response<GrpcMintResponse>, Status> {
        let mint_request = mint_request.into_inner();

        let cache_key = (Route::Mint, hash_mint_request(&mint_request));
        // Try to get from cache first
        if let Some(CachedResponse::Mint(mint_response)) = self.get_cached_response(&cache_key) {
            let grpc_mint_response = GrpcMintResponse {
                signatures: mint_response
                    .signatures
                    .into_iter()
                    .map(|bs| GrpcBlindSignature {
                        amount: bs.amount.into(),
                        keyset_id: bs.keyset_id.to_bytes().to_vec(),
                        blind_signature: bs.c.to_bytes().to_vec(),
                    })
                    .collect(),
            };
            return Ok(Response::new(grpc_mint_response));
        }

        if mint_request.outputs.len() > 64 {
            return Err(Status::invalid_argument(
                "Too many outputs: maximum allowed is 64",
            ));
        }

        let method = Method::from_str(&mint_request.method).map_err(ParseGrpcError::Method)?;

        if mint_request.outputs.is_empty() {
            return Err(Status::invalid_argument("Outputs cannot be empty"));
        }

        let quote_id = Uuid::from_str(&mint_request.quote).map_err(ParseGrpcError::Uuid)?;

        let outputs = mint_request
            .outputs
            .into_iter()
            .map(|bm| -> Result<BlindedMessage, ParseGrpcError> {
                Ok(BlindedMessage {
                    amount: bm.amount.into(),
                    keyset_id: KeysetId::from_bytes(&bm.keyset_id)
                        .map_err(ParseGrpcError::KeysetId)?,
                    blinded_secret: PublicKey::from_slice(&bm.blinded_secret)
                        .map_err(ParseGrpcError::PublicKey)?,
                })
            })
            .collect::<Result<Vec<_>, _>>()?;

        let promises = self.inner_mint(method, quote_id, &outputs).await?;
        let signatures = promises
            .clone()
            .iter()
            .map(|p| node::BlindSignature {
                amount: p.amount.into(),
                keyset_id: p.keyset_id.to_bytes().to_vec(),
                blind_signature: p.c.to_bytes().to_vec(),
            })
            .collect::<Vec<_>>();

        let mint_response = GrpcMintResponse {
            signatures: signatures.clone(),
        };

        // Store in cache
        let nut_mint_response = MintResponse {
            signatures: promises.clone(),
        };
        self.cache_response(cache_key, CachedResponse::Mint(nut_mint_response))?;

        Ok(Response::new(mint_response))
    }

    async fn melt_quote(
        &self,
        melt_quote_request: Request<MeltQuoteRequest>,
    ) -> Result<Response<MeltQuoteResponse>, Status> {
        let melt_quote_request = melt_quote_request.into_inner();

        let method =
            Method::from_str(&melt_quote_request.method).map_err(ParseGrpcError::Method)?;
        let unit = Unit::from_str(&melt_quote_request.unit).map_err(ParseGrpcError::Unit)?;
        let payment_request = melt_quote_request.request;

        let response = self.inner_melt_quote(method, unit, payment_request).await?;

        Ok(Response::new(MeltQuoteResponse {
            quote: response.quote.to_string(),
            unit: response.unit.to_string(),
            amount: response.amount.into(),
            state: response.state.into(),
            expiry: response.expiry,
            transfer_ids: Vec::default(),
        }))
    }

    #[instrument]
    async fn melt(
        &self,
        melt_request: Request<MeltRequest>,
    ) -> Result<Response<MeltResponse>, Status> {
        let melt_request = melt_request.into_inner();

        let cache_key = (Route::Melt, hash_melt_request(&melt_request));

        // Try to get from cache first
        if let Some(CachedResponse::Melt(melt_response)) = self.get_cached_response(&cache_key) {
            let grpc_melt_response = MeltResponse {
                state: melt_response.state.into(),
                transfer_ids: melt_response.transfer_ids.unwrap_or_default(),
            };
            return Ok(Response::new(grpc_melt_response));
        }

        if melt_request.inputs.len() > 64 {
            return Err(Status::invalid_argument(
                "Too many inputs: maximum allowed is 64",
            ));
        }

        if melt_request.inputs.is_empty() {
            return Err(Status::invalid_argument("Inputs cannot be empty"));
        }

        let method = Method::from_str(&melt_request.method).map_err(ParseGrpcError::Method)?;
        let quote_id = Uuid::from_str(&melt_request.quote).map_err(ParseGrpcError::Uuid)?;
        let inputs = melt_request
            .clone()
            .inputs
            .into_iter()
            .map(|p| -> Result<Proof, ParseGrpcError> {
                Ok(Proof {
                    amount: p.amount.into(),
                    keyset_id: KeysetId::from_bytes(&p.keyset_id)
                        .map_err(ParseGrpcError::KeysetId)?,
                    secret: Secret::new(p.secret).map_err(ParseGrpcError::Secret)?,
                    c: PublicKey::from_slice(&p.unblind_signature)
                        .map_err(ParseGrpcError::PublicKey)?,
                })
            })
            .collect::<Result<Vec<_>, _>>()?;

        let response = self.inner_melt(method, quote_id, &inputs).await?;

        let cloned_response = response.clone();
        let melt_response = MeltResponse {
            state: cloned_response.state.into(),
            transfer_ids: cloned_response.transfer_ids.unwrap_or_default(),
        };

        // Store in cache
        self.cache_response(cache_key, CachedResponse::Melt(response))?;

        Ok(Response::new(melt_response))
    }

    #[instrument]
    async fn mint_quote_state(
        &self,
        mint_quote_state_request: Request<QuoteStateRequest>,
    ) -> Result<Response<MintQuoteResponse>, Status> {
        let mint_quote_state_request = mint_quote_state_request.into_inner();
        let method =
            Method::from_str(&mint_quote_state_request.method).map_err(ParseGrpcError::Method)?;
        let quote_id =
            Uuid::from_str(&mint_quote_state_request.quote).map_err(ParseGrpcError::Uuid)?;

        let response = self.inner_mint_quote_state(method, quote_id).await?;

        Ok(Response::new(MintQuoteResponse {
            quote: response.quote.to_string(),
            request: response.request,
            state: node::MintQuoteState::from(response.state).into(),
            expiry: response.expiry,
        }))
    }

    #[instrument]
    async fn melt_quote_state(
        &self,
        melt_quote_state_request: Request<MeltQuoteStateRequest>,
    ) -> Result<Response<MeltQuoteResponse>, Status> {
        let melt_quote_state_request = melt_quote_state_request.into_inner();
        let method =
            Method::from_str(&melt_quote_state_request.method).map_err(ParseGrpcError::Method)?;
        let quote_id =
            Uuid::from_str(&melt_quote_state_request.quote).map_err(ParseGrpcError::Uuid)?;

        let response = self.inner_melt_quote_state(method, quote_id).await?;

        Ok(Response::new(MeltQuoteResponse {
            quote: response.quote.to_string(),
            unit: response.unit.to_string(),
            amount: response.amount.into(),
            state: node::MeltQuoteState::from(response.state).into(),
            expiry: response.expiry,
            transfer_ids: response.transfer_ids.unwrap_or_default(),
        }))
    }

    #[instrument]
    async fn get_node_info(
        &self,
        _node_info_request: Request<GetNodeInfoRequest>,
    ) -> Result<Response<NodeInfoResponse>, Status> {
        let nuts_config = {
            let nuts_read_lock = self.nuts.read().await;
            nuts_read_lock.clone()
        };
        let pub_key = self
            .signer
            .clone()
            .get_root_pub_key(Request::new(GetRootPubKeyRequest {}))
            .await?
            .into_inner()
            .root_pubkey;
        let node_info = NodeInfo {
            name: Some("Paynet Test Node".to_string()),
            pubkey: Some(
                PublicKey::from_str(&pub_key).map_err(|e| Status::internal(e.to_string()))?,
            ),
            version: Some(NodeVersion {
                name: "some_name".to_string(),
                version: "0.0.0".to_string(),
            }),
            description: Some("A test node".to_string()),
            description_long: Some("This is a longer description of the test node.".to_string()),
            contact: Some(vec![ContactInfo {
                method: "some_method".to_string(),
                info: "some_info".to_string(),
            }]),
            nuts: nuts_config,
            icon_url: Some("http://example.com/icon.png".to_string()),
            urls: Some(vec!["http://example.com".to_string()]),
            motd: Some("Welcome to the node!".to_string()),
            time: Some(std::time::UNIX_EPOCH.elapsed().unwrap().as_secs()),
        };

        let node_info_str =
            serde_json::to_string(&node_info).map_err(|e| Status::internal(e.to_string()))?;

        Ok(Response::new(NodeInfoResponse {
            info: node_info_str,
        }))
    }

    /// acknowledge is for the client to say he successfully stored the quote_id
    #[instrument]
    async fn acknowledge(
        &self,
        ack_request: Request<AcknowledgeRequest>,
    ) -> Result<Response<AcknowledgeResponse>, Status> {
        let path_str: String = ack_request.get_ref().path.clone();
        let path: Route =
            Route::from_str(&path_str).map_err(|_| Status::invalid_argument("Invalid path"))?;
        let request_hash = ack_request.get_ref().request_hash;

        let cache_key = (path, request_hash);

        // check if the request is already in the cache, if so, remove it
        let exist = self.response_cache.get(&cache_key);
        if exist.is_some() {
            self.response_cache.remove(&cache_key);
        }

        Ok(Response::new(AcknowledgeResponse {}))
    }

    async fn check_state(
        &self,
        request: Request<CheckStateRequest>,
    ) -> Result<Response<CheckStateResponse>, Status> {
        let ys: Vec<PublicKey> = request
            .into_inner()
            .ys
            .iter()
            .map(|y| PublicKey::from_slice(y).map_err(ParseGrpcError::PublicKey))
            .collect::<Result<Vec<_>, _>>()
            .map_err(|e| Status::invalid_argument(e.to_string()))?;
        let proof_state = self.inner_check_state(ys).await?.proof_check_states;

        Ok(Response::new(CheckStateResponse {
            states: proof_state
                .iter()
                .map(|state| ProofCheckState {
                    y: state.y.to_bytes().to_vec(),
                    state: state.state.clone().into(),
                })
                .collect::<Vec<_>>(),
        }))
    }

    async fn restore(
        &self,
        restore_signatures_request: Request<RestoreRequest>,
    ) -> Result<Response<RestoreResponse>, Status> {
        let restore_signatures_request = restore_signatures_request.into_inner();

        if restore_signatures_request.outputs.len() > 100 {
            return Err(Status::invalid_argument(
                "Too many outputs: maximum allowed is 100",
            ));
        }

        let blind_messages = restore_signatures_request
            .outputs
            .iter()
            .map(|bm| {
                Ok(BlindedMessage {
                    amount: bm.amount.into(),
                    keyset_id: KeysetId::from_bytes(&bm.keyset_id)
                        .map_err(ParseGrpcError::KeysetId)?,
                    blinded_secret: PublicKey::from_slice(&bm.blinded_secret)
                        .map_err(ParseGrpcError::PublicKey)?,
                })
            })
            .collect::<Result<Vec<BlindedMessage>, ParseGrpcError>>()
            .map_err(|e| Status::invalid_argument(e.to_string()))?;

        let restored_messages_and_signatures = self.inner_restore(blind_messages).await?;

        let (outputs, signatures) = restored_messages_and_signatures
            .into_iter()
            .map(|res| {
                let amount = res.amount.into();
                let keyset_id = res.keyset_id.to_bytes().to_vec();

                (
                    node::BlindedMessage {
                        amount,
                        keyset_id: keyset_id.clone(),
                        blinded_secret: res.blinded_secret.to_bytes().to_vec(),
                    },
                    node::BlindSignature {
                        amount,
                        keyset_id,
                        blind_signature: res.blind_signature.to_bytes().to_vec(),
                    },
                )
            })
            .unzip();

        let restore_response = RestoreResponse {
            outputs,
            signatures,
        };

        Ok(Response::new(restore_response))
    }
}<|MERGE_RESOLUTION|>--- conflicted
+++ resolved
@@ -9,21 +9,22 @@
     MeltQuoteStateRequest, MeltRequest, MeltResponse, MintQuoteRequest, MintQuoteResponse,
     MintRequest, MintResponse as GrpcMintResponse, Node, NodeInfoResponse, ProofCheckState,
     QuoteStateRequest, RestoreRequest, RestoreResponse, SwapRequest,
-    SwapResponse as GrpcSwapResponse, hash_melt_request, hash_mint_request, hash_swap_request,
+    SwapResponse as GrpcSwapResponse,
 };
 use nuts::{
     Amount,
     nut00::{BlindSignature, BlindedMessage, Proof, secret::Secret},
     nut01::{self, PublicKey},
-    nut02::{self, KeysetId},
-    nut03::SwapResponse,
-    nut04::MintResponse,
+    nut02::{self, KeySetVersion, KeysetId},
+    nut03::{SwapRequest as NutSwapRequest, SwapResponse},
+    nut04::{MintRequest as NutMintRequest, MintResponse},
+    nut05::MeltRequest as NutMeltRequest,
     nut06::{ContactInfo, NodeInfo, NodeVersion},
-    nut19::{CacheResponseKey, Route},
+    nut19::{CacheResponseKey, Route, hash_melt_request, hash_mint_request, hash_swap_request},
 };
 use signer::GetRootPubKeyRequest;
 use starknet_types::Unit;
-use std::str::FromStr;
+use std::{mem::swap, str::FromStr};
 use thiserror::Error;
 use tonic::{Request, Response, Status};
 use tracing::instrument;
@@ -45,29 +46,7 @@
     Sqlx(#[from] sqlx::Error),
 }
 
-<<<<<<< HEAD
 impl AppState {
-=======
-impl GrpcState {
-    pub fn new(
-        pg_pool: PgPool,
-        signer_client: SignerClient,
-        nuts_settings: NutsSettings<Method, Unit, serde_json::Value>,
-        quote_ttl: QuoteTTLConfig,
-        liquidity_sources: LiquiditySources<Unit>,
-    ) -> Self {
-        Self {
-            pg_pool,
-            keyset_cache: Default::default(),
-            nuts: Arc::new(RwLock::new(nuts_settings)),
-            quote_ttl: Arc::new(quote_ttl.into()),
-            signer: signer_client,
-            liquidity_sources,
-            response_cache: Arc::new(InMemResponseCache::new(None)),
-        }
-    }
-
->>>>>>> b0ba2745
     pub async fn init_first_keysets(
         &self,
         units: &[Unit],
@@ -221,7 +200,57 @@
     ) -> Result<Response<GrpcSwapResponse>, Status> {
         let swap_request = swap_request.into_inner();
 
-        let cache_key = (Route::Swap, hash_swap_request(&swap_request));
+        if swap_request.inputs.len() > 64 {
+            return Err(Status::invalid_argument(
+                "Too many inputs: maximum allowed is 64",
+            ));
+        }
+        if swap_request.outputs.len() > 64 {
+            return Err(Status::invalid_argument(
+                "Too many outputs: maximum allowed is 64",
+            ));
+        }
+
+        if swap_request.inputs.is_empty() {
+            return Err(Status::invalid_argument("Inputs cannot be empty"));
+        }
+        if swap_request.outputs.is_empty() {
+            return Err(Status::invalid_argument("Outputs cannot be empty"));
+        }
+
+        let inputs = swap_request
+            .inputs
+            .into_iter()
+            .map(|p| -> Result<Proof, ParseGrpcError> {
+                Ok(Proof {
+                    amount: p.amount.into(),
+                    keyset_id: KeysetId::from_bytes(&p.keyset_id)
+                        .map_err(ParseGrpcError::KeysetId)?,
+                    secret: Secret::new(p.secret).map_err(ParseGrpcError::Secret)?,
+                    c: PublicKey::from_slice(&p.unblind_signature)
+                        .map_err(ParseGrpcError::PublicKey)?,
+                })
+            })
+            .collect::<Result<Vec<_>, _>>()?;
+        let outputs = swap_request
+            .outputs
+            .into_iter()
+            .map(|bm| -> Result<BlindedMessage, ParseGrpcError> {
+                Ok(BlindedMessage {
+                    amount: bm.amount.into(),
+                    keyset_id: KeysetId::from_bytes(&bm.keyset_id)
+                        .map_err(ParseGrpcError::KeysetId)?,
+                    blinded_secret: PublicKey::from_slice(&bm.blinded_secret)
+                        .map_err(ParseGrpcError::PublicKey)?,
+                })
+            })
+            .collect::<Result<Vec<_>, _>>()?;
+        let nut_swap_request = NutSwapRequest {
+            inputs: inputs.clone(),
+            outputs: outputs.clone(),
+        };
+
+        let cache_key = (Route::Swap, hash_swap_request(&nut_swap_request));
         // Try to get from cache first
         if let Some(CachedResponse::Swap(swap_response)) = self.get_cached_response(&cache_key) {
             let grpc_swap_response: GrpcSwapResponse = GrpcSwapResponse {
@@ -237,40 +266,74 @@
             };
             return Ok(Response::new(grpc_swap_response));
         }
-
-        if swap_request.inputs.len() > 64 {
-            return Err(Status::invalid_argument(
-                "Too many inputs: maximum allowed is 64",
-            ));
-        }
-        if swap_request.outputs.len() > 64 {
+        let promises = self.inner_swap(&inputs, &outputs).await?;
+
+        let swap_response = GrpcSwapResponse {
+            signatures: promises
+                .iter()
+                .map(|p| GrpcBlindSignature {
+                    amount: p.amount.into(),
+                    keyset_id: p.keyset_id.to_bytes().to_vec(),
+                    blind_signature: p.c.to_bytes().to_vec(),
+                })
+                .collect(),
+        };
+
+        // Store in cache
+        let nut_swap_response = SwapResponse {
+            signatures: promises.clone(),
+        };
+        self.cache_response(cache_key, CachedResponse::Swap(nut_swap_response))?;
+
+        Ok(Response::new(swap_response))
+    }
+
+    #[instrument]
+    async fn mint_quote(
+        &self,
+        mint_quote_request: Request<MintQuoteRequest>,
+    ) -> Result<Response<MintQuoteResponse>, Status> {
+        let mint_quote_request = mint_quote_request.into_inner();
+
+        let method =
+            Method::from_str(&mint_quote_request.method).map_err(ParseGrpcError::Method)?;
+        let amount = Amount::from(mint_quote_request.amount);
+        let unit = Unit::from_str(&mint_quote_request.unit).map_err(ParseGrpcError::Unit)?;
+
+        let response = self.inner_mint_quote(method, amount, unit).await?;
+
+        let mint_quote_response = MintQuoteResponse {
+            quote: response.quote.to_string(),
+            request: response.request.clone(),
+            state: node::MintQuoteState::from(response.state).into(),
+            expiry: response.expiry,
+        };
+
+        Ok(Response::new(mint_quote_response))
+    }
+
+    #[instrument]
+    async fn mint(
+        &self,
+        mint_request: Request<MintRequest>,
+    ) -> Result<Response<GrpcMintResponse>, Status> {
+        let mint_request = mint_request.into_inner();
+
+        if mint_request.outputs.len() > 64 {
             return Err(Status::invalid_argument(
                 "Too many outputs: maximum allowed is 64",
             ));
         }
 
-        if swap_request.inputs.is_empty() {
-            return Err(Status::invalid_argument("Inputs cannot be empty"));
-        }
-        if swap_request.outputs.is_empty() {
+        let method = Method::from_str(&mint_request.method).map_err(ParseGrpcError::Method)?;
+
+        if mint_request.outputs.is_empty() {
             return Err(Status::invalid_argument("Outputs cannot be empty"));
         }
 
-        let inputs = swap_request
-            .inputs
-            .into_iter()
-            .map(|p| -> Result<Proof, ParseGrpcError> {
-                Ok(Proof {
-                    amount: p.amount.into(),
-                    keyset_id: KeysetId::from_bytes(&p.keyset_id)
-                        .map_err(ParseGrpcError::KeysetId)?,
-                    secret: Secret::new(p.secret).map_err(ParseGrpcError::Secret)?,
-                    c: PublicKey::from_slice(&p.unblind_signature)
-                        .map_err(ParseGrpcError::PublicKey)?,
-                })
-            })
-            .collect::<Result<Vec<_>, _>>()?;
-        let outputs = swap_request
+        let quote_id = Uuid::from_str(&mint_request.quote).map_err(ParseGrpcError::Uuid)?;
+
+        let outputs = mint_request
             .outputs
             .into_iter()
             .map(|bm| -> Result<BlindedMessage, ParseGrpcError> {
@@ -284,60 +347,12 @@
             })
             .collect::<Result<Vec<_>, _>>()?;
 
-        let promises = self.inner_swap(&inputs, &outputs).await?;
-
-        let swap_response = GrpcSwapResponse {
-            signatures: promises
-                .iter()
-                .map(|p| GrpcBlindSignature {
-                    amount: p.amount.into(),
-                    keyset_id: p.keyset_id.to_bytes().to_vec(),
-                    blind_signature: p.c.to_bytes().to_vec(),
-                })
-                .collect(),
-        };
-
-        // Store in cache
-        let nut_swap_response = SwapResponse {
-            signatures: promises.clone(),
-        };
-        self.cache_response(cache_key, CachedResponse::Swap(nut_swap_response))?;
-
-        Ok(Response::new(swap_response))
-    }
-
-    #[instrument]
-    async fn mint_quote(
-        &self,
-        mint_quote_request: Request<MintQuoteRequest>,
-    ) -> Result<Response<MintQuoteResponse>, Status> {
-        let mint_quote_request = mint_quote_request.into_inner();
-
-        let method =
-            Method::from_str(&mint_quote_request.method).map_err(ParseGrpcError::Method)?;
-        let amount = Amount::from(mint_quote_request.amount);
-        let unit = Unit::from_str(&mint_quote_request.unit).map_err(ParseGrpcError::Unit)?;
-
-        let response = self.inner_mint_quote(method, amount, unit).await?;
-
-        let mint_quote_response = MintQuoteResponse {
-            quote: response.quote.to_string(),
-            request: response.request.clone(),
-            state: node::MintQuoteState::from(response.state).into(),
-            expiry: response.expiry,
-        };
-
-        Ok(Response::new(mint_quote_response))
-    }
-
-    #[instrument]
-    async fn mint(
-        &self,
-        mint_request: Request<MintRequest>,
-    ) -> Result<Response<GrpcMintResponse>, Status> {
-        let mint_request = mint_request.into_inner();
-
-        let cache_key = (Route::Mint, hash_mint_request(&mint_request));
+        let nut_mint_request: NutMintRequest<Uuid> = NutMintRequest {
+            quote: quote_id,
+            outputs: outputs.clone(),
+        };
+
+        let cache_key = (Route::Mint, hash_mint_request(&nut_mint_request));
         // Try to get from cache first
         if let Some(CachedResponse::Mint(mint_response)) = self.get_cached_response(&cache_key) {
             let grpc_mint_response = GrpcMintResponse {
@@ -354,34 +369,6 @@
             return Ok(Response::new(grpc_mint_response));
         }
 
-        if mint_request.outputs.len() > 64 {
-            return Err(Status::invalid_argument(
-                "Too many outputs: maximum allowed is 64",
-            ));
-        }
-
-        let method = Method::from_str(&mint_request.method).map_err(ParseGrpcError::Method)?;
-
-        if mint_request.outputs.is_empty() {
-            return Err(Status::invalid_argument("Outputs cannot be empty"));
-        }
-
-        let quote_id = Uuid::from_str(&mint_request.quote).map_err(ParseGrpcError::Uuid)?;
-
-        let outputs = mint_request
-            .outputs
-            .into_iter()
-            .map(|bm| -> Result<BlindedMessage, ParseGrpcError> {
-                Ok(BlindedMessage {
-                    amount: bm.amount.into(),
-                    keyset_id: KeysetId::from_bytes(&bm.keyset_id)
-                        .map_err(ParseGrpcError::KeysetId)?,
-                    blinded_secret: PublicKey::from_slice(&bm.blinded_secret)
-                        .map_err(ParseGrpcError::PublicKey)?,
-                })
-            })
-            .collect::<Result<Vec<_>, _>>()?;
-
         let promises = self.inner_mint(method, quote_id, &outputs).await?;
         let signatures = promises
             .clone()
@@ -435,17 +422,6 @@
         melt_request: Request<MeltRequest>,
     ) -> Result<Response<MeltResponse>, Status> {
         let melt_request = melt_request.into_inner();
-
-        let cache_key = (Route::Melt, hash_melt_request(&melt_request));
-
-        // Try to get from cache first
-        if let Some(CachedResponse::Melt(melt_response)) = self.get_cached_response(&cache_key) {
-            let grpc_melt_response = MeltResponse {
-                state: melt_response.state.into(),
-                transfer_ids: melt_response.transfer_ids.unwrap_or_default(),
-            };
-            return Ok(Response::new(grpc_melt_response));
-        }
 
         if melt_request.inputs.len() > 64 {
             return Err(Status::invalid_argument(
@@ -474,6 +450,22 @@
                 })
             })
             .collect::<Result<Vec<_>, _>>()?;
+
+        let nut_melt_request = NutMeltRequest {
+            quote: quote_id,
+            inputs: inputs.clone(),
+        };
+
+        let cache_key = (Route::Melt, hash_melt_request(&nut_melt_request));
+
+        // Try to get from cache first
+        if let Some(CachedResponse::Melt(melt_response)) = self.get_cached_response(&cache_key) {
+            let grpc_melt_response = MeltResponse {
+                state: melt_response.state.into(),
+                transfer_ids: melt_response.transfer_ids.unwrap_or_default(),
+            };
+            return Ok(Response::new(grpc_melt_response));
+        }
 
         let response = self.inner_melt(method, quote_id, &inputs).await?;
 
