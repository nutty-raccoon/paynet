use nuts::{
    Amount,
    nut05::{MeltQuoteResponse, MeltQuoteState},
    traits::Unit,
};
use sqlx::{PgConnection, types::time::OffsetDateTime};
use uuid::Uuid;

use crate::Error;

// TODO: use a struct and ToSql trait instead
#[allow(clippy::too_many_arguments)]
pub async fn insert_new<U: Unit>(
    conn: &mut PgConnection,
    quote_id: Uuid,
    invoice_id: &[u8; 32],
    unit: U,
    amount: Amount,
    fee: Amount,
    request: &str,
    expiry: u64,
) -> Result<(), Error> {
    let expiry: i64 = expiry
        .try_into()
        .map_err(|_| Error::RuntimeToDbConversion)?;
    let expiry =
        OffsetDateTime::from_unix_timestamp(expiry).map_err(|_| Error::RuntimeToDbConversion)?;

    sqlx::query!(
        r#"
        INSERT INTO melt_quote
            (id, invoice_id, unit, amount, fee, request, expiry, state)
        VALUES
            ($1, $2, $3, $4, $5, $6, $7, 'UNPAID')"#,
        quote_id,
        invoice_id,
        &unit.to_string(),
        amount.into_i64_repr(),
        fee.into_i64_repr(),
        request,
        expiry,
    )
    .execute(conn)
    .await?;

    Ok(())
}

pub async fn build_response_from_db(
    conn: &mut PgConnection,
    quote_id: Uuid,
) -> Result<MeltQuoteResponse<Uuid>, Error> {
    let record = sqlx::query!(
        r#"
        SELECT 
            mq.amount, 
            mq.fee, 
            mq.state AS "state: MeltQuoteState", 
            mq.expiry,
            COALESCE(ARRAY_AGG(mpe.tx_hash) FILTER (WHERE mpe.tx_hash IS NOT NULL), '{}') AS "tx_hashes"
        FROM melt_quote mq
        LEFT JOIN melt_payment_event mpe ON mq.invoice_id = mpe.invoice_id
        WHERE mq.id = $1
        GROUP BY mq.amount, mq.fee, mq.state, mq.expiry;
        "#,
        quote_id
    )
    .fetch_one(conn)
    .await;

    let record = record?;
    let expiry = record
        .expiry
        .unix_timestamp()
        .try_into()
        .map_err(|_| Error::DbToRuntimeConversion)?;
    let amount = Amount::from_i64_repr(record.amount);
    let fee = Amount::from_i64_repr(record.fee);

    Ok(MeltQuoteResponse {
        quote: quote_id,
        amount,
        fee,
        state: record.state,
        expiry,
        transfer_ids: record.tx_hashes,
    })
}

pub async fn get_data<U: Unit>(
    conn: &mut PgConnection,
    quote_id: Uuid,
) -> Result<(U, Amount, Amount, MeltQuoteState, u64, [u8; 32], String), Error> {
    let record = sqlx::query!(
<<<<<<< HEAD
        r#"SELECT unit, amount, fee, state AS "state: MeltQuoteState", invoice_id, expiry, request FROM melt_quote where id = $1"#,
=======
        r#"SELECT unit, amount, fee, state AS "state: MeltQuoteState", expiry FROM melt_quote WHERE id = $1"#,
>>>>>>> 0b6c3c55
        quote_id
    )
    .fetch_one(conn)
    .await?;

    let unit = U::from_str(&record.unit).map_err(|_| Error::DbToRuntimeConversion)?;
    let amount = Amount::from_i64_repr(record.amount);
    let fee = Amount::from_i64_repr(record.fee);
    let expiry = record
        .expiry
        .unix_timestamp()
        .try_into()
        .map_err(|_| Error::DbToRuntimeConversion)?;

    let quote_hash: [u8; 32] = record
        .invoice_id
        .try_into()
        .map_err(|_| Error::DbToRuntimeConversion)?;

    Ok((
        unit,
        amount,
        fee,
        record.state,
        expiry,
        quote_hash,
        record.request,
    ))
}

pub async fn get_state(conn: &mut PgConnection, quote_id: Uuid) -> Result<MeltQuoteState, Error> {
    let record = sqlx::query!(
        r#"SELECT state AS "state: MeltQuoteState" FROM melt_quote WHERE id = $1"#,
        quote_id
    )
    .fetch_one(conn)
    .await?;

    Ok(record.state)
}

pub async fn set_state(
    conn: &mut PgConnection,
    quote_id: Uuid,
    state: MeltQuoteState,
) -> Result<(), sqlx::Error> {
    sqlx::query!(
        r#"
            UPDATE melt_quote
            SET state = $2
            WHERE id = $1
        "#,
        quote_id,
        state as MeltQuoteState,
    )
    .execute(conn)
    .await?;

    Ok(())
}

pub async fn get_quote_infos_by_invoice_id<U: Unit>(
    conn: &mut PgConnection,
    invoice_id: &[u8; 32],
) -> Result<Option<(Uuid, Amount, U)>, Error> {
    let record = sqlx::query!(
        r#"
            SELECT id, amount, unit from melt_quote WHERE invoice_id = $1 LIMIT 1
        "#,
        invoice_id
    )
    .fetch_optional(conn)
    .await?;

    let ret = if let Some(record) = record {
        let quote_id = record.id;
        let amount = Amount::from_i64_repr(record.amount);
        let unit = U::from_str(&record.unit).map_err(|_| Error::DbToRuntimeConversion)?;
        Some((quote_id, amount, unit))
    } else {
        None
    };

    Ok(ret)
}<|MERGE_RESOLUTION|>--- conflicted
+++ resolved
@@ -92,11 +92,7 @@
     quote_id: Uuid,
 ) -> Result<(U, Amount, Amount, MeltQuoteState, u64, [u8; 32], String), Error> {
     let record = sqlx::query!(
-<<<<<<< HEAD
         r#"SELECT unit, amount, fee, state AS "state: MeltQuoteState", invoice_id, expiry, request FROM melt_quote where id = $1"#,
-=======
-        r#"SELECT unit, amount, fee, state AS "state: MeltQuoteState", expiry FROM melt_quote WHERE id = $1"#,
->>>>>>> 0b6c3c55
         quote_id
     )
     .fetch_one(conn)
