//! Unit handling for Starknet tokens
//!
//! This module provides a type-safe representation of protocol's units and their conversion
//! to blockchain-native values.

use std::str::FromStr;

use nuts::{Amount, traits::Unit256};
use primitive_types::U256;
use serde::{Deserialize, Serialize};

use crate::Asset;

// Warning: those values are used in database storage.
// Modifying them without creating migration will result in db corruption.
const GWEI_STR: &str = "gwei";
const MILLI_STR: &str = "m-strk";
const SATOSHI_STR: &str = "sat";
const CENTI_USDT_STR: &str = "c-usdt";
const CENTI_USDC_STR: &str = "c-usdc";

/// Represents units supported by the node for user-facing operations
///
/// Units provide a domain-specific abstraction layer over raw blockchain assets.
#[derive(Debug, Clone, Copy, PartialEq, Eq, Serialize, Deserialize, Hash)]
#[serde(rename_all = "lowercase")]
pub enum Unit {
    MilliStrk,
    Gwei,
    Satoshi,
    CentiUsdT,
    CentiUsdC,
}

/// Maps a unit to its corresponding blockchain asset
///
/// This enables the application to maintain separate concepts for
/// user-facing units and blockchain assets while providing a clear
/// relationship between them.
impl Unit {
    pub fn asset(&self) -> Asset {
        match self {
            Unit::MilliStrk => Asset::Strk,
            Unit::Gwei => Asset::Eth,
            Unit::Satoshi => Asset::WBtc,
            Unit::CentiUsdT => Asset::UsdT,
            Unit::CentiUsdC => Asset::UsdC,
        }
    }

    pub fn as_str(&self) -> &'static str {
        match self {
            Unit::MilliStrk => MILLI_STR,
            Unit::Gwei => GWEI_STR,
            Unit::Satoshi => SATOSHI_STR,
            Unit::CentiUsdT => CENTI_USDT_STR,
            Unit::CentiUsdC => CENTI_USDC_STR,
        }
    }
}

impl AsRef<str> for Unit {
    fn as_ref(&self) -> &str {
        self.as_str()
    }
}

/// Used in the derivation path when createing keysets
///
/// This guarantee that different units don't share the same signing keys
impl From<Unit> for u32 {
    fn from(value: Unit) -> Self {
        match value {
            Unit::MilliStrk => 0,
            Unit::Gwei => 1,
            Unit::Satoshi => 2,
            Unit::CentiUsdT => 3,
            Unit::CentiUsdC => 4,
        }
    }
}

/// Error returned when parsing an unknown unit string
#[derive(Debug, thiserror::Error)]
#[error("invalid value for enum `Unit`, got: \"{0}\"")]
pub struct UnitFromStrError(String);

impl FromStr for Unit {
    type Err = UnitFromStrError;

    fn from_str(s: &str) -> Result<Self, Self::Err> {
        let unit = match s.to_lowercase().as_str() {
            MILLI_STR => Self::MilliStrk,
            GWEI_STR => Self::Gwei,
            SATOSHI_STR => Self::Satoshi,
            CENTI_USDT_STR => Self::CentiUsdT,
            CENTI_USDC_STR => Self::CentiUsdC,
            _ => return Err(UnitFromStrError(s.to_string())),
        };

        Ok(unit)
    }
}

impl std::fmt::Display for Unit {
    fn fmt(&self, f: &mut std::fmt::Formatter<'_>) -> std::fmt::Result {
        std::fmt::Display::fmt(self.as_str(), f)
    }
}

// Implementing nuts::traits::Unit enables this type to work with the rest of the protocol code.
// Required because we will be supporting different sets of Units in the future.
// Most likely, one by network we abstract.
impl nuts::traits::Unit for Unit {
    type Asset = crate::Asset;

    fn matching_asset(&self) -> Self::Asset {
        match self {
            Unit::MilliStrk => Asset::Strk,
            Unit::Gwei => Asset::Eth,
            Unit::Satoshi => Asset::WBtc,
            Unit::CentiUsdT => Asset::UsdT,
            Unit::CentiUsdC => Asset::UsdC,
        }
    }

    fn is_asset_supported(&self, asset: Self::Asset) -> bool {
        matches!(
            (self, asset),
            (Unit::MilliStrk, Asset::Strk)
                | (Unit::Gwei, Asset::Eth)
                | (Unit::Satoshi, Asset::WBtc)
                | (Unit::CentiUsdT, Asset::UsdC)
                | (Unit::CentiUsdT, Asset::UsdT)
                | (Unit::CentiUsdC, Asset::UsdC)
        )
    }

    fn asset_extra_precision(&self) -> u8 {
        match self {
            Unit::MilliStrk => 15,
            Unit::Gwei => 9,
            Unit::Satoshi => 0,
            Unit::CentiUsdT => 4,
            Unit::CentiUsdC => 4,
        }
    }
}

// Conversion factor between an `Unit::Strk` `Amount` and its blockchain-native representation.
// The starknet STRK token has a precision of 18. Meaning that 1 STRK = 10^18 wei.
// Because this protocol focus on real life payment, we represent user-facing amounts in milli-STRK (e-3 STRK),
// which is $0,0001786 at the time or writing those lines. I don't think we will ever need a smaller denomination.
// We could even arguee it's too small, but we really hope the token price will pump in the future.
//
// Therefore we need 10^15 as the conversion factor (10^18 / 10^3)
// const MILLI_STRK_UNIT_TO_ASSET_CONVERSION_RATE: u64 = 1_000_000_000_000_000;

impl Unit {
    pub fn scale_factor(&self) -> u64 {
        match self {
            Unit::MilliStrk => 1_000_000_000_000_000,
            Unit::Gwei => 1_000_000_000,
            Unit::Satoshi => 1,
            Unit::CentiUsdT => 10_000,
            Unit::CentiUsdC => 10_000,
        }
    }

<<<<<<< HEAD
    ///
    /// Verifies that an asset is compatible with this unit
    ///
    /// This check helps to catch accidental mismatches between units and assets early.
    pub fn is_asset_supported(&self, asset: Asset) -> bool {
        matches!(
            (self, asset),
            (Unit::MilliStrk, Asset::Strk) | (Unit::Gwei, Asset::Eth)
        )
    }
}

impl Unit256 for Unit {
    /// Converts an amount of unit to its blockchain-native representation
    fn convert_amount_into_u256(&self, amount: Amount) -> U256 {
=======
    /// Converts an amount of unit to its blockchain-native representation
    pub fn convert_amount_into_u256(&self, amount: Amount) -> U256 {
>>>>>>> 1fb89f0d
        U256::from(u64::from(amount)) * U256::from(self.scale_factor())
    }
}<|MERGE_RESOLUTION|>--- conflicted
+++ resolved
@@ -167,11 +167,6 @@
         }
     }
 
-<<<<<<< HEAD
-    ///
-    /// Verifies that an asset is compatible with this unit
-    ///
-    /// This check helps to catch accidental mismatches between units and assets early.
     pub fn is_asset_supported(&self, asset: Asset) -> bool {
         matches!(
             (self, asset),
@@ -183,10 +178,6 @@
 impl Unit256 for Unit {
     /// Converts an amount of unit to its blockchain-native representation
     fn convert_amount_into_u256(&self, amount: Amount) -> U256 {
-=======
-    /// Converts an amount of unit to its blockchain-native representation
-    pub fn convert_amount_into_u256(&self, amount: Amount) -> U256 {
->>>>>>> 1fb89f0d
         U256::from(u64::from(amount)) * U256::from(self.scale_factor())
     }
 }