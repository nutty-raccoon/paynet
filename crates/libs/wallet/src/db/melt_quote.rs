use nuts::{Amount, nut05::MeltQuoteState};
use rusqlite::{Connection, OptionalExtension, Result, params};

pub const CREATE_TABLE_MELT_QUOTE: &str = r#"
        CREATE TABLE IF NOT EXISTS melt_quote (
            id BLOB(16) PRIMARY KEY,
            node_id INTEGER NOT NULL REFERENCES node(id) ON DELETE CASCADE,
            method TEXT NOT NULL,
            amount INTEGER NOT NULL,
            unit TEXT NOT NULL,
            request TEXT NOT NULL,
            state INTEGER NOT NULL CHECK (state IN (1, 2, 3)),
            expiry INTEGER NOT NULL,
            transfer_ids TEXT
        );"#;

#[derive(Debug)]
pub struct MeltQuote {
    pub id: String,
    pub node_id: u32,
    pub method: String,
    pub amount: Amount,
    pub unit: String,
    pub request: String,
    pub state: MeltQuoteState,
    pub expiry: u64,
}

pub fn store(
    conn: &Connection,
    node_id: u32,
    method: String,
    request: String,
    response: &cashu_client::ClientMeltQuoteResponse,
) -> Result<()> {
    const INSERT_NEW_MELT_QUOTE: &str = r#"
        INSERT INTO melt_quote
            (id, node_id, method, amount, unit, request, state, expiry)
        VALUES
            (?1, ?2, ?3, ?4, ?5, ?6, ?7, ?8);
    "#;

    conn.execute(
        INSERT_NEW_MELT_QUOTE,
        (
            &response.quote,
            node_id,
            method,
            response.amount,
            &response.unit,
            &request,
            response.state,
            response.expiry,
        ),
    )?;

    Ok(())
}

pub fn register_transfer_ids(conn: &Connection, quote_id: &str, transfer_ids: &str) -> Result<()> {
    const INSERT_TRANSFER_IDS: &str = r#"
       UPDATE melt_quote SET transfer_ids = ?2 WHERE id = ?1; 
    "#;

    conn.execute(INSERT_TRANSFER_IDS, [quote_id, transfer_ids])?;

    Ok(())
}

#[derive(Debug, Clone)]
pub struct PendingMeltQuote {
    pub id: String,
    pub state: MeltQuoteState,
    pub expiry: u64,
    pub method: String,
    pub unit: String,
    pub amount: Amount,
}

#[allow(clippy::type_complexity)]
pub fn get_pendings(conn: &Connection) -> Result<Vec<(u32, Vec<PendingMeltQuote>)>> {
    const GET_PENDING_MELT_QUOTES: &str = r#"
        SELECT node_id, id, state, expiry, method, unit, amount 
        FROM melt_quote 
        WHERE state = ? OR state = ?
        ORDER BY node_id;
    "#;

    let mut stmt = conn.prepare(GET_PENDING_MELT_QUOTES)?;
    let mut rows = stmt.query([1, 2])?; // MlqsUnpaid = 1, MlqsPending = 2

    let mut quote_per_node: Vec<(u32, Vec<PendingMeltQuote>)> = Vec::new();
    while let Some(row) = rows.next()? {
        let node_id = row.get::<_, u32>(0)?;
        let pending_melt_quote = PendingMeltQuote {
            id: row.get(1)?,
            state: row.get(2)?,
            expiry: row.get(3)?,
            method: row.get(4)?,
            unit: row.get(5)?,
            amount: row.get(6)?,
        };

        match quote_per_node.iter().position(|v| v.0 == node_id) {
            Some(p) => quote_per_node[p].1.push(pending_melt_quote),
            None => quote_per_node.push((node_id, vec![pending_melt_quote])),
        }
    }

    Ok(quote_per_node)
}

<<<<<<< HEAD
pub fn update_state(
    conn: &Connection,
    quote_id: &str,
    state: nuts::nut05::MeltQuoteState,
) -> Result<()> {
=======
pub fn set_state(conn: &Connection, quote_id: &str, state: i32) -> Result<()> {
>>>>>>> 770f630c
    const UPDATE_MELT_QUOTE_STATE: &str = r#"
        UPDATE melt_quote
        SET state = ?2
        WHERE id = ?1;
    "#;

    conn.execute(UPDATE_MELT_QUOTE_STATE, (quote_id, state))?;

    Ok(())
}

pub fn delete(conn: &Connection, quote_id: &str) -> Result<()> {
    const DELETE_MELT_QUOTE: &str = r#"
        DELETE FROM melt_quote
        WHERE id = ?1;
    "#;

    conn.execute(DELETE_MELT_QUOTE, [quote_id])?;

    Ok(())
}

pub fn get(conn: &Connection, node_id: u32, quote_id: &str) -> Result<Option<MeltQuote>> {
    const GET_MELT_QUOTE: &str = r#"
        SELECT * FROM melt_quote
        WHERE node_id = ?1 AND id = ?2 LIMIT 1;
    "#;

    let quote = conn
        .query_row(GET_MELT_QUOTE, params![node_id, quote_id], |r| {
            Ok(MeltQuote {
                id: r.get::<_, _>(0)?,
                node_id: r.get::<_, _>(1)?,
                method: r.get::<_, _>(2)?,
                amount: r.get::<_, _>(3)?,
                unit: r.get::<_, _>(4)?,
                request: r.get::<_, _>(5)?,
                state: r.get::<_, _>(6)?,
                expiry: r.get::<_, _>(7)?,
            })
        })
        .optional()?;

    Ok(quote)
}<|MERGE_RESOLUTION|>--- conflicted
+++ resolved
@@ -110,15 +110,11 @@
     Ok(quote_per_node)
 }
 
-<<<<<<< HEAD
-pub fn update_state(
+pub fn set_state(
     conn: &Connection,
     quote_id: &str,
     state: nuts::nut05::MeltQuoteState,
 ) -> Result<()> {
-=======
-pub fn set_state(conn: &Connection, quote_id: &str, state: i32) -> Result<()> {
->>>>>>> 770f630c
     const UPDATE_MELT_QUOTE_STATE: &str = r#"
         UPDATE melt_quote
         SET state = ?2
