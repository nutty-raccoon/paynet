<<<<<<< HEAD
use cashu_client::{CashuClient, ClientMeltQuoteRequest, ClientMeltQuoteResponse};
use nuts::{Amount, traits::Unit};
=======
use node_client::{
    MeltQuoteRequest, MeltQuoteResponse, MeltQuoteState, MeltResponse, NodeClient,
    hash_melt_request,
};
use nuts::Amount;
>>>>>>> 770f630c
use r2d2::Pool;
use r2d2_sqlite::SqliteConnectionManager;

use crate::{
    acknowledge, db,
    errors::{Error, handle_already_spent_proofs, handle_crypto_invalid_proofs},
    fetch_inputs_ids_from_db_or_node, sync,
    types::ProofState,
    unprotected_load_tokens_from_db,
    wallet::SeedPhraseManager,
};

pub async fn create_quote(
    pool: Pool<SqliteConnectionManager>,
    node_client: &mut impl CashuClient,
    node_id: u32,
    method: String,
    unit: String,
    request: String,
) -> Result<ClientMeltQuoteResponse, Error> {
    let response = node_client
        .melt_quote(ClientMeltQuoteRequest {
            method: method.clone(),
            unit,
            request: request.clone(),
        })
        .await?;

    let db_conn = pool.get()?;
    db::melt_quote::store(&db_conn, node_id, method, request, &response)?;

    Ok(response)
}

#[derive(Debug, thiserror::Error)]
pub enum PayMeltQuoteError {
    #[error("failed get db connection from pool: {0}")]
    Pool(#[from] r2d2::Error),
    #[error("failed to load the proofs ids from db or node: {0}")]
    FetchInputsIds(#[source] Error),
    #[error("not enough funds")]
    NotEnoughFunds,
    #[error("failed to start database transaction: {0}")]
    StartDbTransaction(#[source] rusqlite::Error),
    #[error("failed to commit database transaction: {0}")]
    CommitDbTransaction(#[source] rusqlite::Error),
    #[error("failed to load the proofs from db: {0}")]
    LoadTokens(#[source] rusqlite::Error),
    #[error(transparent)]
    SetProofsState(#[from] db::proof::SetProofsToStateError),
    #[error("failed update quote state: {0}")]
    UpdateQuoteState(#[source] rusqlite::Error),
    #[error("failed to register transfers ids : {0}")]
    RegisterTransfersIds(#[source] rusqlite::Error),
    #[error("failed to handle the error occured during proof verification: {0}")]
    HandleProofsVerficationErrors(#[source] Error),
    #[error("melt operation failed: {0}")]
    MeltOperationFailed(#[source] tonic::Status),
    #[error("failed to acknowledge: {0}")]
    Acknowledge(#[source] tonic::Status),
    #[error("failed to serialize transfer ids: {0}")]
    SerializeTransferIds(#[from] serde_json::Error),
    #[error(transparent)]
    UnprotectedLoadTokensFormDb(#[from] crate::UnprotectedLoadTokensFormDbError),
}

#[allow(clippy::too_many_arguments)]
pub async fn pay_quote(
    seed_phrase_manager: impl SeedPhraseManager,
    pool: Pool<SqliteConnectionManager>,
    node_client: &mut impl CashuClient,
    node_id: u32,
    quote_id: String,
    amount: Amount,
    method: String,
    unit: &str,
<<<<<<< HEAD
) -> Result<nuts::nut05::MeltResponse, Error> {
=======
) -> Result<MeltResponse, PayMeltQuoteError> {
>>>>>>> 770f630c
    // Gather the proofs
    let proofs_ids = fetch_inputs_ids_from_db_or_node(
        seed_phrase_manager,
        pool.clone(),
        node_client,
        node_id,
        amount,
        unit,
    )
    .await
    .map_err(PayMeltQuoteError::FetchInputsIds)?
    .ok_or(PayMeltQuoteError::NotEnoughFunds)?;
    let inputs = {
        let db_conn = pool.get()?;
        unprotected_load_tokens_from_db(&db_conn, &proofs_ids)?
    };

    // Create melt request
    let melt_request = nuts::nut05::MeltRequest {
        quote: quote_id.clone(),
        inputs: inputs,
    };

    let melt_request_hash = nuts::nut19::hash_melt_request(&melt_request);

    let melt_res = node_client.melt(method, melt_request).await;
    // If this fail we won't be able to actualize the proof state. Which may lead to some bugs.
    let mut db_conn = pool.get()?;

    // Call the node and handle failure
    let melt_response = match melt_res {
        Ok(r) => r,
        Err(e) => {
<<<<<<< HEAD
            if let Some(errors) = node_client.extract_proof_errors(&e) {
                if !errors[0].index.is_empty() {
                    handle_already_spent_proofs(errors[0].index.clone(), &proofs_ids, &db_conn)?;
                }
                if !errors[1].index.is_empty() {
                    handle_crypto_invalid_proofs(errors[1].index.clone(), &proofs_ids, &db_conn)?;
                }
            }
            return Err(e.into());
=======
            handle_proof_verification_errors(&e, &proofs_ids, &db_conn)
                .map_err(PayMeltQuoteError::HandleProofsVerficationErrors)?;
            return Err(PayMeltQuoteError::MeltOperationFailed(e));
>>>>>>> 770f630c
        }
    };

    // Register the consumption of our proofs
    db::proof::set_proofs_to_state(&db_conn, &proofs_ids, ProofState::Spent)?;

    // Relieve the node cache once we receive the answer
    acknowledge(node_client, nuts::nut19::Route::Melt, melt_request_hash)
        .await
        .map_err(PayMeltQuoteError::Acknowledge)?;

<<<<<<< HEAD
    if melt_response.state == nuts::nut05::MeltQuoteState::Paid {
        let tx = db_conn.transaction()?;
        db::melt_quote::update_state(&tx, &quote_id, melt_response.state)?;
        if melt_response.transfer_ids.is_some() {
=======
    if melt_response.state == MeltQuoteState::MlqsPaid as i32 {
        let tx = db_conn
            .transaction()
            .map_err(PayMeltQuoteError::StartDbTransaction)?;
        db::melt_quote::set_state(&tx, &quote_id, melt_response.state)
            .map_err(PayMeltQuoteError::UpdateQuoteState)?;
        if !melt_response.transfer_ids.is_empty() {
>>>>>>> 770f630c
            let transfer_ids_to_store = serde_json::to_string(&melt_response.transfer_ids)?;
            db::melt_quote::register_transfer_ids(&tx, &quote_id, &transfer_ids_to_store)
                .map_err(PayMeltQuoteError::RegisterTransfersIds)?;
        }
        tx.commit()
            .map_err(PayMeltQuoteError::CommitDbTransaction)?;
    }

    Ok(melt_response)
}

pub async fn wait_for_payment(
    pool: Pool<SqliteConnectionManager>,
    node_client: &mut impl CashuClient,
    method: String,
    quote_id: String,
) -> Result<Option<Vec<String>>, Error> {
    loop {
        let quote_state =
            sync::melt_quote(pool.clone(), node_client, method.clone(), quote_id.clone()).await?;

        match quote_state {
            Some((nuts::nut05::MeltQuoteState::Paid, tx_ids)) => return Ok(Some(tx_ids)),
            None => return Ok(None),
            _ => tokio::time::sleep(std::time::Duration::from_secs(1)).await,
        }
    }
}

pub fn format_melt_transfers_id_into_term_message(transfer_ids: Vec<String>) -> String {
    let mut string_to_print = "Melt done. Withdrawal settled with tx".to_string();
    if transfer_ids.len() != 1 {
        string_to_print.push('s');
    }
    string_to_print.push_str(": ");
    let mut iterator = transfer_ids.into_iter();
    string_to_print.push_str(&iterator.next().unwrap());
    for tx_hash in iterator {
        string_to_print.push_str(", ");
        string_to_print.push_str(&tx_hash);
    }

    string_to_print
}<|MERGE_RESOLUTION|>--- conflicted
+++ resolved
@@ -1,13 +1,5 @@
-<<<<<<< HEAD
 use cashu_client::{CashuClient, ClientMeltQuoteRequest, ClientMeltQuoteResponse};
 use nuts::{Amount, traits::Unit};
-=======
-use node_client::{
-    MeltQuoteRequest, MeltQuoteResponse, MeltQuoteState, MeltResponse, NodeClient,
-    hash_melt_request,
-};
-use nuts::Amount;
->>>>>>> 770f630c
 use r2d2::Pool;
 use r2d2_sqlite::SqliteConnectionManager;
 
@@ -65,13 +57,15 @@
     #[error("failed to handle the error occured during proof verification: {0}")]
     HandleProofsVerficationErrors(#[source] Error),
     #[error("melt operation failed: {0}")]
-    MeltOperationFailed(#[source] tonic::Status),
+    MeltOperationFailed(#[source] cashu_client::Error),
     #[error("failed to acknowledge: {0}")]
-    Acknowledge(#[source] tonic::Status),
+    Acknowledge(#[source] cashu_client::Error),
     #[error("failed to serialize transfer ids: {0}")]
     SerializeTransferIds(#[from] serde_json::Error),
     #[error(transparent)]
     UnprotectedLoadTokensFormDb(#[from] crate::UnprotectedLoadTokensFormDbError),
+    #[error(transparent)]
+    SyncMeltQuote(#[from] sync::SyncMeltQuoteError),
 }
 
 #[allow(clippy::too_many_arguments)]
@@ -84,11 +78,7 @@
     amount: Amount,
     method: String,
     unit: &str,
-<<<<<<< HEAD
-) -> Result<nuts::nut05::MeltResponse, Error> {
-=======
-) -> Result<MeltResponse, PayMeltQuoteError> {
->>>>>>> 770f630c
+) -> Result<nuts::nut05::MeltResponse, PayMeltQuoteError> {
     // Gather the proofs
     let proofs_ids = fetch_inputs_ids_from_db_or_node(
         seed_phrase_manager,
@@ -122,21 +112,17 @@
     let melt_response = match melt_res {
         Ok(r) => r,
         Err(e) => {
-<<<<<<< HEAD
             if let Some(errors) = node_client.extract_proof_errors(&e) {
                 if !errors[0].index.is_empty() {
-                    handle_already_spent_proofs(errors[0].index.clone(), &proofs_ids, &db_conn)?;
+                    handle_already_spent_proofs(errors[0].index.clone(), &proofs_ids, &db_conn)
+                        .map_err(PayMeltQuoteError::HandleProofsVerficationErrors)?;
                 }
                 if !errors[1].index.is_empty() {
-                    handle_crypto_invalid_proofs(errors[1].index.clone(), &proofs_ids, &db_conn)?;
+                    handle_crypto_invalid_proofs(errors[1].index.clone(), &proofs_ids, &db_conn)
+                        .map_err(PayMeltQuoteError::HandleProofsVerficationErrors)?;
                 }
             }
-            return Err(e.into());
-=======
-            handle_proof_verification_errors(&e, &proofs_ids, &db_conn)
-                .map_err(PayMeltQuoteError::HandleProofsVerficationErrors)?;
             return Err(PayMeltQuoteError::MeltOperationFailed(e));
->>>>>>> 770f630c
         }
     };
 
@@ -148,20 +134,13 @@
         .await
         .map_err(PayMeltQuoteError::Acknowledge)?;
 
-<<<<<<< HEAD
     if melt_response.state == nuts::nut05::MeltQuoteState::Paid {
-        let tx = db_conn.transaction()?;
-        db::melt_quote::update_state(&tx, &quote_id, melt_response.state)?;
-        if melt_response.transfer_ids.is_some() {
-=======
-    if melt_response.state == MeltQuoteState::MlqsPaid as i32 {
         let tx = db_conn
             .transaction()
             .map_err(PayMeltQuoteError::StartDbTransaction)?;
         db::melt_quote::set_state(&tx, &quote_id, melt_response.state)
             .map_err(PayMeltQuoteError::UpdateQuoteState)?;
-        if !melt_response.transfer_ids.is_empty() {
->>>>>>> 770f630c
+        if melt_response.transfer_ids.is_some() {
             let transfer_ids_to_store = serde_json::to_string(&melt_response.transfer_ids)?;
             db::melt_quote::register_transfer_ids(&tx, &quote_id, &transfer_ids_to_store)
                 .map_err(PayMeltQuoteError::RegisterTransfersIds)?;
@@ -178,7 +157,7 @@
     node_client: &mut impl CashuClient,
     method: String,
     quote_id: String,
-) -> Result<Option<Vec<String>>, Error> {
+) -> Result<Option<Vec<String>>, PayMeltQuoteError> {
     loop {
         let quote_state =
             sync::melt_quote(pool.clone(), node_client, method.clone(), quote_id.clone()).await?;
