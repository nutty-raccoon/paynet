--- conflicted
+++ resolved
@@ -1,30 +1,12 @@
-<<<<<<< HEAD
-use std::str::FromStr;
-
-use node_client::{MintQuoteRequest, MintQuoteResponse, MintRequest, NodeClient};
-use nuts::{
-    Amount, SplitTarget,
-    nut00::BlindedMessage,
-    nut01::PublicKey,
-    nut02::KeysetId,
-    nut04::MintQuoteState,
-    nut19::{Route, hash_mint_request},
-=======
 use cashu_client::{CashuClient, ClientMintQuoteRequest};
 use nuts::{
     Amount, SplitTarget,
     nut04::{MintQuoteResponse, MintQuoteState},
     nut19::Route,
->>>>>>> af964373
     traits::Unit,
 };
 use r2d2::Pool;
 use r2d2_sqlite::SqliteConnectionManager;
-<<<<<<< HEAD
-use tonic::transport::Channel;
-use uuid::Uuid;
-=======
->>>>>>> af964373
 
 use crate::{
     acknowledge, db,
@@ -129,30 +111,6 @@
 
     let outputs = pre_mints.build_nuts_outputs();
 
-<<<<<<< HEAD
-    let mint_request = MintRequest {
-        method,
-        quote: quote_id.clone(),
-        outputs: outputs.clone(),
-    };
-
-    let nut_mint_request = nuts::nut04::MintRequest {
-        quote: Uuid::from_str(&quote_id).map_err(Error::Uuid)?,
-        outputs: outputs
-            .into_iter()
-            .map(|bm| -> Result<BlindedMessage, Error> {
-                Ok(BlindedMessage {
-                    amount: bm.amount.into(),
-                    keyset_id: KeysetId::from_bytes(&bm.keyset_id)?,
-                    blinded_secret: PublicKey::from_slice(&bm.blinded_secret)?,
-                })
-            })
-            .collect::<Result<Vec<_>, _>>()?,
-    };
-
-    let mint_request_hash = hash_mint_request(&nut_mint_request);
-    let mint_response = node_client.mint(mint_request).await?.into_inner();
-=======
     let mint_request = nuts::nut04::MintRequest {
         quote: quote_id.to_string(),
         outputs,
@@ -171,7 +129,6 @@
             return Err(e.into());
         }
     };
->>>>>>> af964373
 
     {
         let mut db_conn = pool.get()?;
