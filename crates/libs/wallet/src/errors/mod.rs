use node_client::UnspecifiedEnum;
use nuts::{Amount, nut01::PublicKey, nut02::KeysetId};
use rusqlite::Connection;
use thiserror::Error;
use tracing::{error, info};

use crate::{StoreNewProofsError, db, node::RefreshNodeKeysetError, seed_phrase};

#[derive(Debug, thiserror::Error)]
pub enum CommonError {
    #[error("proof amounts must be powers of two, got {0}")]
    ProofAmountPowerOfTwo(u64),
    #[error("proof amounts cannot be greater that the keyset {0} max order {1}, got {2}")]
    ProofAmountGreaterThanKeysetMaxOrder(KeysetId, u64, u64),
    #[error("failed to hash the secret to the curve: {0}")]
    HashToCurve(#[source] nuts::dhke::Error),
    #[error("failed to start a database transaction: {0}")]
    CreateDbTransaction(#[source] rusqlite::Error),
    #[error("failed to commit a database transaction: {0}")]
    CommitDbTransaction(#[source] rusqlite::Error),
    #[error("failed to get database connection from the pool: {0}")]
    GetDbConnection(#[source] r2d2::Error),
    #[error("failed to load blinding data: {0}")]
    LoadBlindingData(#[source] crate::Error),
    #[error("failed to generate Premints for amount {0}: {1}")]
    GeneratePremintsForAmount(Amount, #[source] crate::Error),
    #[error("failed to handle the proofs verification errors: {0}")]
    HandleProofVerificationErrors(#[source] crate::Error),
    #[error("failed to store the PreMints new tokens: {0}")]
    PreMintsStoreNewTokens(#[source] crate::Error),
    #[error("failed to acknowledge node response to {0}: {0}")]
    AcknowledgeNodeResponse(&'static str, #[source] cashu_client::CashuClientError),
}

#[derive(Error, Debug)]
pub enum Error {
    #[error(transparent)]
    Json(#[from] serde_json::Error),
    #[error("database error: {0}")]
    Database(#[from] rusqlite::Error),
    #[error("transport error: {0}")]
    Transport(#[from] tonic::transport::Error),
    #[error("unknown enum value: {0}")]
    ProstUnknownEnumValue(#[from] prost::UnknownEnumValue),
    #[error(transparent)]
    UnspecifiedEnum(#[from] UnspecifiedEnum),
    #[error("amount overflow")]
    AmountOverflow,
    #[error("no matching keyset found")]
    NoMatchingKeyset,
    #[error("proof not available")]
    ProofNotAvailable,
    #[error("invalid public key: {0}")]
    InvalidPublicKey(String),
    #[error("invalid unit: {0}")]
    InvalidUnit(String),
    #[error("invalid keyset ID")]
    InvalidKeysetId(#[from] std::array::TryFromSliceError),
    #[error("gRPC error: {0}")]
    Protocol(String),
    #[error("not enough funds")]
    NotEnoughFunds,
    #[error("nut01 error: {0}")]
    Nut01(#[from] nuts::nut01::Error),
    #[error("nut02 error: {0}")]
    Nut02(#[from] nuts::nut02::Error),
    #[error("nut13 error: {0}")]
    Nut13(#[from] nuts::nut13::Error),
    #[error("bdhke error: {0}")]
    Dhke(#[from] nuts::dhke::Error),
    #[error("conversion error: {0}")]
    Conversion(String),
    #[error("nuts error: {0}")]
    Nuts(#[from] nuts::Error),
    #[error("Secret error: {0}")]
    Secret(#[from] nuts::nut00::secret::Error),
    #[error("failed to get a connection from the pool: {0}")]
    R2D2(#[from] r2d2::Error),
    #[error(transparent)]
    SeedPhrase(#[from] seed_phrase::Error),
    #[error(transparent)]
    Wallet(#[from] crate::wallet::Error),
    #[error(transparent)]
    RestoreNode(#[from] crate::node::RestoreNodeError),
    #[error("unexpected proof state: {0}")]
    UnexpectedProofState(String),
    #[error("failed to connect to node: {0}")]
    ConnectToNode(#[from] crate::ConnectToNodeError),
<<<<<<< HEAD
    #[error(transparent)]
    Uuid(uuid::Error),
=======
    #[error("invalid field format: '[' or ']' not found")]
    InvalidFormat,
    #[error("invalid index: {0}")]
    ParseError(#[from] std::num::ParseIntError),
    #[error("fail to refresh node keyset: {0}")]
    RefreshNodeKeyset(#[from] RefreshNodeKeysetError),
    #[error(transparent)]
    SetProofsToState(#[from] db::proof::SetProofsToStateError),
    #[error(transparent)]
    GetProofsByIds(#[from] db::proof::GetProofsByIdsError),
    #[error(transparent)]
    UpdateWadStatusError(#[from] db::wad::UpdateWadStatusError),
    #[error("failed to interact with the node: {0}")]
    CashuClient(#[from] cashu_client::CashuClientError),
>>>>>>> af964373
}

impl From<StoreNewProofsError> for Error {
    fn from(value: StoreNewProofsError) -> Self {
        match value {
            StoreNewProofsError::Rusqlite(error) => Error::Database(error),
            StoreNewProofsError::Nut01(error) => Error::Nut01(error),
            StoreNewProofsError::Dhke(error) => Error::Dhke(error),
        }
    }
}

pub fn handle_crypto_invalid_proofs(
    indices: Vec<u32>,
    proofs_ids: &[PublicKey],
    conn: &Connection,
) -> Result<(), Error> {
    info!(
        "Removing {} cryptographically invalid proofs: {:?}",
        indices.len(),
        indices
    );

    let mut invalid_proofs: Vec<PublicKey> = vec![];
    for i in &indices {
        if let Some(id) = proofs_ids.get(*i as usize) {
            invalid_proofs.push(*id);
        } else {
            error!("Invalid index: {}", i);
        }
    }

    db::proof::delete_proofs(conn, &invalid_proofs)?;
    Ok(())
}

pub fn handle_already_spent_proofs(
    indices: Vec<u32>,
    proofs_ids: &[PublicKey],
    conn: &Connection,
) -> Result<(), Error> {
    info!(
        "Removing {} already spent proofs: {:?}",
        indices.len(),
        indices
    );

    let mut invalid_proofs: Vec<PublicKey> = vec![];
    for i in &indices {
        if let Some(id) = proofs_ids.get(*i as usize) {
            invalid_proofs.push(*id);
        } else {
            error!("Node returned an out of bound index for invalid proof: {i}",);
        }
    }

    db::proof::set_proofs_to_state(conn, &invalid_proofs, crate::types::ProofState::Spent)?;
    Ok(())
}<|MERGE_RESOLUTION|>--- conflicted
+++ resolved
@@ -86,10 +86,6 @@
     UnexpectedProofState(String),
     #[error("failed to connect to node: {0}")]
     ConnectToNode(#[from] crate::ConnectToNodeError),
-<<<<<<< HEAD
-    #[error(transparent)]
-    Uuid(uuid::Error),
-=======
     #[error("invalid field format: '[' or ']' not found")]
     InvalidFormat,
     #[error("invalid index: {0}")]
@@ -104,7 +100,6 @@
     UpdateWadStatusError(#[from] db::wad::UpdateWadStatusError),
     #[error("failed to interact with the node: {0}")]
     CashuClient(#[from] cashu_client::CashuClientError),
->>>>>>> af964373
 }
 
 impl From<StoreNewProofsError> for Error {
