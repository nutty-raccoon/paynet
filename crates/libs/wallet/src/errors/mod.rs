--- conflicted
+++ resolved
@@ -1,24 +1,10 @@
-<<<<<<< HEAD
 use node_client::UnspecifiedEnum;
-use nuts::nut01::PublicKey;
-=======
-use std::collections::HashSet;
-
-use node_client::{NodeClient, UnspecifiedEnum};
 use nuts::{Amount, nut01::PublicKey, nut02::KeysetId};
-use r2d2::Pool;
-use r2d2_sqlite::SqliteConnectionManager;
->>>>>>> 770f630c
 use rusqlite::Connection;
 use thiserror::Error;
 use tracing::{error, info};
 
-use crate::{
-    StoreNewProofsError, db,
-    node::RefreshNodeKeysetError,
-    seed_phrase,
-    sync::{SyncMeltQuoteError, SyncMeltQuotesError},
-};
+use crate::{StoreNewProofsError, db, node::RefreshNodeKeysetError, seed_phrase};
 
 #[derive(Debug, thiserror::Error)]
 pub enum CommonError {
@@ -43,7 +29,7 @@
     #[error("failed to store the PreMints new tokens: {0}")]
     PreMintsStoreNewTokens(#[source] crate::Error),
     #[error("failed to acknowledge node response to {0}: {0}")]
-    AcknowledgeNodeResponse(&'static str, #[source] tonic::Status),
+    AcknowledgeNodeResponse(&'static str, #[source] cashu_client::Error),
 }
 
 #[derive(Error, Debug)]
@@ -106,21 +92,14 @@
     ParseError(#[from] std::num::ParseIntError),
     #[error("fail to refresh node keyset: {0}")]
     RefreshNodeKeyset(#[from] RefreshNodeKeysetError),
-<<<<<<< HEAD
     #[error(transparent)]
     Cashu(#[from] cashu_client::Error),
-=======
-    #[error("failed to sync melt quotes: {0}")]
-    SyncMeltQuotes(#[from] SyncMeltQuotesError),
-    #[error("failed to sync melt quote: {0}")]
-    SyncMeltQuote(#[from] SyncMeltQuoteError),
     #[error(transparent)]
     SetProofsToState(#[from] db::proof::SetProofsToStateError),
     #[error(transparent)]
     GetProofsByIds(#[from] db::proof::GetProofsByIdsError),
     #[error(transparent)]
     UpdateWadStatusError(#[from] db::wad::UpdateWadStatusError),
->>>>>>> 770f630c
 }
 
 impl From<StoreNewProofsError> for Error {
@@ -133,98 +112,24 @@
     }
 }
 
-<<<<<<< HEAD
 pub fn handle_crypto_invalid_proofs(
     indices: Vec<u32>,
     proofs_ids: &[PublicKey],
     conn: &Connection,
-) -> Result<(), rusqlite::Error> {
+) -> Result<(), Error> {
     info!(
         "Removing {} cryptographically invalid proofs: {:?}",
         indices.len(),
         indices
     );
-=======
-pub async fn handle_out_of_sync_keyset_errors(
-    status: &Status,
-    pool: Pool<SqliteConnectionManager>,
-    node_client: &mut NodeClient<Channel>,
-    node_id: u32,
-) -> Result<(), RefreshNodeKeysetError> {
-    let mut should_refresh = false;
-    if status.code() == Code::FailedPrecondition && status.message() == "inactive keyset" {
-        let error_details = status.get_error_details();
-        if let Some(precondition_failure) = error_details.precondition_failure() {
-            for failure in &precondition_failure.violations {
-                if failure.r#type == "keyset.state" {
-                    should_refresh = true;
-                }
-            }
+
+    let mut invalid_proofs: Vec<PublicKey> = vec![];
+    for i in &indices {
+        if let Some(id) = proofs_ids.get(*i as usize) {
+            invalid_proofs.push(*id);
+        } else {
+            error!("Invalid index: {}", i);
         }
-    }
-
-    if should_refresh {
-        crate::node::refresh_keysets(pool, node_client, node_id).await?;
-    }
-
-    Ok(())
-}
-
-pub fn handle_proof_verification_errors(
-    status: &Status,
-    proofs_ids: &[PublicKey],
-    conn: &Connection,
-) -> Result<(), Error> {
-    let error_details = status.get_error_details();
-
-    if let Some(bad_request) = error_details.bad_request() {
-        let mut crypto_failed_indices = HashSet::new();
-        let mut already_spent_indices = HashSet::new();
-
-        for violation in &bad_request.field_violations {
-            let proof_index = extract_proof_index(&violation.field)?;
-
-            match &violation.description {
-                desc if desc.contains("failed cryptographic verification") => {
-                    crypto_failed_indices.insert(proof_index as usize);
-                }
-                desc if desc.contains("already spent") => {
-                    already_spent_indices.insert(proof_index as usize);
-                }
-                _ => {
-                    error!(
-                        "Unknown proof error for index {}: {}",
-                        proof_index, violation.description
-                    );
-                }
-            }
-        }
-
-        let mut invalid_crypto_ids = Vec::new();
-        let mut already_spent_ids = Vec::new();
-        let mut other_ids = Vec::new();
-
-        for (i, item) in proofs_ids.iter().enumerate() {
-            if crypto_failed_indices.contains(&i) {
-                invalid_crypto_ids.push(*item);
-            } else if already_spent_indices.contains(&i) {
-                already_spent_ids.push(*item);
-            } else {
-                other_ids.push(*item);
-            }
-        }
-
-        if !invalid_crypto_ids.is_empty() {
-            info!(
-                "Removing {} cryptographically invalid proofs: {:?}",
-                proofs_ids.len(),
-                proofs_ids
-            );
->>>>>>> 770f630c
-
-            db::proof::delete_proofs(conn, &invalid_crypto_ids)?;
-        }
-<<<<<<< HEAD
     }
 
     db::proof::delete_proofs(conn, &invalid_proofs)?;
@@ -235,30 +140,22 @@
     indices: Vec<u32>,
     proofs_ids: &[PublicKey],
     conn: &Connection,
-) -> Result<(), rusqlite::Error> {
+) -> Result<(), Error> {
     info!(
         "Removing {} already spent proofs: {:?}",
         indices.len(),
         indices
     );
-=======
-        if !already_spent_ids.is_empty() {
-            info!(
-                "Removing {} already spent proofs: {:?}",
-                proofs_ids.len(),
-                proofs_ids
-            );
->>>>>>> 770f630c
 
-            db::proof::set_proofs_to_state(
-                conn,
-                &already_spent_ids,
-                crate::types::ProofState::Spent,
-            )?;
-        }
-        if !other_ids.is_empty() {
-            db::proof::set_proofs_to_state(conn, &other_ids, crate::types::ProofState::Unspent)?;
+    let mut invalid_proofs: Vec<PublicKey> = vec![];
+    for i in &indices {
+        if let Some(id) = proofs_ids.get(*i as usize) {
+            invalid_proofs.push(*id);
+        } else {
+            error!("Node returned an out of bound index for invalid proof: {i}",);
         }
     }
+
+    db::proof::set_proofs_to_state(conn, &invalid_proofs, crate::types::ProofState::Spent)?;
     Ok(())
 }