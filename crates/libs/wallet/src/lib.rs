pub mod db;
pub mod errors;
pub mod melt;
pub mod mint;
pub mod node;
mod outputs;
pub mod seed_phrase;
pub mod send;
pub mod sync;
pub mod types;
pub mod wad;
pub mod wallet;

<<<<<<< HEAD
use cashu_client::{CashuClient, GrpcClient};
use errors::Error;
use node_client::NodeClient;
=======
use errors::{
    CommonError, Error, handle_out_of_sync_keyset_errors, handle_proof_verification_errors,
};
use node_client::{AcknowledgeRequest, NodeClient, hash_swap_request};
>>>>>>> 770f630c
use num_traits::{CheckedAdd, Zero};
use nuts::dhke::{self, hash_to_curve, unblind_message};
use nuts::nut00::secret::Secret;
use nuts::nut00::{self, BlindedMessage, Proof};
use nuts::nut01::{self, PublicKey, SecretKey};
use nuts::nut02::KeysetId;
use nuts::nut19::{Route, hash_swap_request};
use nuts::{Amount, SplitTarget};
use r2d2::Pool;
use r2d2_sqlite::SqliteConnectionManager;
use rusqlite::{Connection, Transaction, params};
use std::str::FromStr;
use types::compact_wad::CompactKeysetProofs;
use types::{BlindingData, NodeUrl, PreMints, ProofState};
use wallet::SeedPhraseManager;

use crate::errors::{handle_already_spent_proofs, handle_crypto_invalid_proofs};

pub fn convert_inputs(inputs: &[Proof]) -> Vec<node_client::Proof> {
    inputs
        .iter()
        .map(|p| node_client::Proof {
            amount: p.amount.into(),
            keyset_id: p.keyset_id.to_bytes().to_vec(),
            secret: p.secret.to_string(),
            unblind_signature: p.c.to_bytes().to_vec(),
        })
        .collect()
}

pub fn convert_outputs(outputs: &[BlindedMessage]) -> Vec<node_client::BlindedMessage> {
    outputs
        .iter()
        .map(|o| node_client::BlindedMessage {
            amount: o.amount.into(),
            keyset_id: o.keyset_id.to_bytes().to_vec(),
            blinded_secret: o.blinded_secret.to_bytes().to_vec(),
        })
        .collect()
}

pub async fn read_or_import_node_keyset(
    pool: Pool<SqliteConnectionManager>,
    node_client: &mut impl CashuClient,
    node_id: u32,
    keyset_id: KeysetId,
) -> Result<(String, u64), Error> {
    // Happy path, it is in DB
    {
        let db_conn = pool.get()?;
        if let Some(unit) = db::keyset::get_unit_by_id(&db_conn, keyset_id)? {
            // Should be safe to unwrap unless someone manually tamper with the database to remove keys
            let max_order = db::proof::get_max_order_for_keyset(&db_conn, keyset_id)?.unwrap();
            return Ok((unit, max_order));
        }
    }

    let keyset_id_as_bytes = keyset_id.to_bytes();

    let resp = node_client.keys(Some(keyset_id_as_bytes.to_vec())).await?;
    let keyset = resp.keysets.first().unwrap();
    let max_order: u64 = keyset.keys.iter().map(|k| k.amount.into()).max().unwrap();

    let db_conn = pool.get()?;
    db_conn.execute(
        "INSERT INTO keyset (id, node_id, unit, active) VALUES (?1, ?2, ?3, ?4)",
        params![keyset_id_as_bytes, node_id, &keyset.unit, keyset.active],
    )?;

    let pairs: Vec<(u64, String)> = keyset
        .keys
        .iter()
        .map(|k| (k.amount.into(), k.publickey.to_hex()))
        .collect();

    db::insert_keyset_keys(
        &db_conn,
        keyset_id,
        pairs.iter().map(|(amt, s)| (*amt, s.as_str())),
    )?;

    Ok((keyset.unit.clone(), max_order.into()))
}

pub fn get_active_keyset_for_unit(
    db_conn: &Connection,
    node_id: u32,
    unit: &str,
) -> Result<(KeysetId, u32), Error> {
    let r = db::keyset::fetch_one_active_id_for_node_and_unit(db_conn, node_id, unit)?
        .ok_or(Error::NoMatchingKeyset)?;

    Ok(r)
}

#[derive(Debug, thiserror::Error)]
pub enum StoreNewProofsError {
    #[error(transparent)]
    Rusqlite(#[from] rusqlite::Error),
    #[error(transparent)]
    Nut01(#[from] nut01::Error),
    #[error(transparent)]
    Dhke(#[from] dhke::Error),
}

pub fn store_new_proofs_from_blind_signatures(
    tx: &Transaction,
    node_id: u32,
    keyset_id: KeysetId,
    signatures_iterator: impl IntoIterator<
        Item = Result<(PublicKey, Secret, SecretKey, Amount), nut01::Error>,
    >,
) -> Result<Vec<(PublicKey, Amount)>, StoreNewProofsError> {
    const GET_PUBKEY: &str = r#"
        SELECT pubkey FROM key WHERE keyset_id = ?1 and amount = ?2 LIMIT 1;
    "#;
    const INSERT_PROOF: &str = r#"
        INSERT INTO proof
            (y, node_id, keyset_id, amount, secret, unblind_signature, state)
        VALUES
            (?1, ?2, ?3, ?4, ?5, ?6, ?7)
        ON CONFLICT DO UPDATE SET
            node_id = excluded.node_id,
            keyset_id = excluded.keyset_id,
            amount = excluded.amount,
            secret = excluded.secret,
            unblind_signature = excluded.unblind_signature,
            state = excluded.state;
    "#;
    let mut new_tokens = Vec::new();

    let mut get_pubkey_stmt = tx.prepare(GET_PUBKEY)?;
    let mut insert_proof_stmt = tx.prepare(INSERT_PROOF)?;

    for res in signatures_iterator {
        let (blinded_message, secret, r, amount) = res?;

        let node_key_pubkey = PublicKey::from_str(
            &get_pubkey_stmt
                .query_row(params![keyset_id, amount], |row| row.get::<_, String>(0))?,
        )?;
        let unblinded_signature: PublicKey =
            unblind_message(&blinded_message, &r, &node_key_pubkey)?;

        let y = hash_to_curve(secret.as_ref())?;

        insert_proof_stmt.execute(params![
            &y,
            node_id,
            keyset_id,
            amount,
            secret,
            &unblinded_signature,
            ProofState::Unspent,
        ])?;

        new_tokens.push((y, amount));
    }

    Ok(new_tokens)
}

pub async fn fetch_inputs_ids_from_db_or_node(
    seed_phrase_manager: impl SeedPhraseManager,
    pool: Pool<SqliteConnectionManager>,
    node_client: &mut impl CashuClient,
    node_id: u32,
    target_amount: Amount,
    unit: &str,
) -> Result<Option<Vec<PublicKey>>, Error> {
    let mut proofs_ids = Vec::new();
    let mut proofs_not_used = Vec::new();
    let mut remaining_amount = target_amount;

    {
        let db_conn = pool.get()?;
        let total_amount_available =
            db::proof::get_node_total_available_amount_of_unit(&db_conn, node_id, unit)?;

        if total_amount_available < target_amount {
            return Ok(None);
        }

        let mut stmt = db_conn.prepare(
            "SELECT y, amount FROM proof WHERE node_id = ?1 AND state = ?2 ORDER BY amount DESC;",
        )?;
        let proofs_res_iterator = stmt.query_map(params![node_id, ProofState::Unspent], |r| {
            Ok((r.get::<_, PublicKey>(0)?, r.get::<_, Amount>(1)?))
        })?;

        for proof_res in proofs_res_iterator {
            let (y, proof_amount) = proof_res?;
            match remaining_amount.cmp(&proof_amount) {
                std::cmp::Ordering::Less => proofs_not_used.push((y, proof_amount)),
                std::cmp::Ordering::Equal => {
                    proofs_ids.push(y);
                    remaining_amount -= proof_amount;
                    break;
                }
                std::cmp::Ordering::Greater => {
                    proofs_ids.push(y);
                    remaining_amount -= proof_amount;
                }
            }
        }
    }

    if !remaining_amount.is_zero() {
        let proof_to_swap = proofs_not_used
            .iter()
            .rev()
            .find(|(_, a)| a > &remaining_amount)
            // We know that total_amount_available was >= target_amount
            // We know it cannot be equal to remaining amount otherwise we would have subtracted it
            // So there must be one greater stored in proofs_not_used
            .unwrap();

        let new_tokens = swap_to_have_target_amount(
            seed_phrase_manager,
            pool.clone(),
            node_client,
            node_id,
            unit,
            remaining_amount,
            proof_to_swap,
        )
        .await?;

        for token in new_tokens.into_iter().rev() {
            let token_amount = token.1;
            match remaining_amount.cmp(&token_amount) {
                std::cmp::Ordering::Less => {}
                std::cmp::Ordering::Greater => {
                    proofs_ids.push(token.0);
                    remaining_amount -= token_amount;
                }
                std::cmp::Ordering::Equal => {
                    proofs_ids.push(token.0);
                    break;
                }
            }
        }
    }

    Ok(Some(proofs_ids))
}

#[derive(Debug, thiserror::Error)]
#[error("failed to load tokens from db: {0}")]
pub enum UnprotectedLoadTokensFormDbError {
    SetProofsToState(#[from] db::proof::SetProofsToStateError),
    GetProofsByIds(#[from] db::proof::GetProofsByIdsError),
}

/// You should revert the state of the proofs yourself in case of error in your flow
pub fn unprotected_load_tokens_from_db(
    db_conn: &Connection,
    proofs_ids: &[PublicKey],
) -> Result<nut00::Proofs, UnprotectedLoadTokensFormDbError> {
    if proofs_ids.is_empty() {
        return Ok(vec![]);
    }

    let proofs = db::proof::get_proofs_by_ids(db_conn, proofs_ids)?
        .into_iter()
        .map(
            |(amount, keyset_id, unblinded_signature, secret)| nut00::Proof {
                amount,
                keyset_id,
                secret,
                c: unblinded_signature,
            },
        )
        .collect();

    db::proof::set_proofs_to_state(db_conn, proofs_ids, ProofState::Reserved)?;

    Ok(proofs)
}

pub async fn swap_to_have_target_amount(
    seed_phrase_manager: impl SeedPhraseManager,
    pool: Pool<SqliteConnectionManager>,
    node_client: &mut impl CashuClient,
    node_id: u32,
    unit: &str,
    target_amount: Amount,
    proof_to_swap: &(PublicKey, Amount),
) -> Result<Vec<(PublicKey, Amount)>, Error> {
    let (blinding_data, input_unblind_signature) = {
        let db_conn = pool.get()?;

        let blinding_data =
            BlindingData::load_from_db(seed_phrase_manager, &db_conn, node_id, unit)?;

        let input_unblind_signature =
            db::proof::get_proof_and_set_state_pending(&db_conn, proof_to_swap.0)?
                .ok_or(Error::ProofNotAvailable)?;

        (blinding_data, input_unblind_signature)
    };

    let pre_mints = PreMints::generate_for_amount(
        proof_to_swap.1,
        &SplitTarget::Value(target_amount),
        blinding_data,
    )?;

    let inputs = vec![nuts::nut00::Proof {
        amount: proof_to_swap.1,
        keyset_id: input_unblind_signature.0,
        secret: input_unblind_signature.2,
        c: input_unblind_signature.1,
    }];

    let outputs = pre_mints.build_nuts_outputs();

    let swap_request = nuts::nut03::SwapRequest { inputs, outputs };
    let swap_request_hash = nuts::nut19::hash_swap_request(&swap_request);
    let swap_result = node_client.swap(swap_request).await;

    let new_tokens = {
        let mut db_conn = pool.get()?;
        let swap_response = match swap_result {
            Ok(r) => {
                db::proof::set_proof_to_state(&db_conn, proof_to_swap.0, ProofState::Spent)?;
                r
            }
            Err(e) => {
                // TODO: add retry once we are sync

                if node_client.keyset_refresh(&e) {
                    crate::node::refresh_keysets(pool, node_client, node_id).await?;
                }
                if let Some(errors) = node_client.extract_proof_errors(&e) {
                    if !errors[0].index.is_empty() {
                        handle_already_spent_proofs(
                            errors[0].index.clone(),
                            &[proof_to_swap.0],
                            &db_conn,
                        )?;
                    }
                    if !errors[1].index.is_empty() {
                        handle_crypto_invalid_proofs(
                            errors[1].index.clone(),
                            &[proof_to_swap.0],
                            &db_conn,
                        )?;
                    }
                }
                return Err(e.into());
            }
        };

        let tx = db_conn.transaction()?;
        let new_tokens = pre_mints.store_new_tokens(&tx, node_id, swap_response.signatures)?;
        tx.commit()?;

        new_tokens
    };

    acknowledge(node_client, nuts::nut19::Route::Swap, swap_request_hash).await?;

    Ok(new_tokens)
}

#[derive(Debug, thiserror::Error)]
pub enum ReceiveWadError {
    #[error("failed to read or import node keysets: {0}")]
    ReadOrImportNodeKeysets(#[source] crate::Error),
    #[error("keyset unit mismatch, expected {0} got {0}")]
    UnitMissmatch(String, String),
    #[error(transparent)]
    Common(#[from] CommonError),
    #[error("amount overflow during computation of the wad total value")]
    TotalWadAmountOverflow,
    #[error("failed to register wad, most likely because we already seen it: {0}")]
    RegisterWad(#[source] rusqlite::Error),
    #[error("failed to prepare insert proof statement: {0}")]
    PrepareInsertProofStatment(#[source] rusqlite::Error),
    #[error("failed to prepare insert proof statement: {0}")]
    ExecuteInsertProofStatment(#[source] rusqlite::Error),
    #[error("failed to swap proofs with node: {0}")]
    SwapWithNode(#[source] tonic::Status),
    #[error(transparent)]
    SetProofsToState(#[from] db::proof::SetProofsToStateError),
    #[error(transparent)]
    UpdateWadStatus(#[from] db::wad::UpdateWadStatusError),
}

#[allow(clippy::too_many_arguments)]
pub async fn receive_wad(
    seed_phrase_manager: impl SeedPhraseManager,
    pool: Pool<SqliteConnectionManager>,
    node_client: &mut impl CashuClient,
    node_id: u32,
    node_url: &NodeUrl,
    unit: &str,
    compact_keyset_proofs: Vec<CompactKeysetProofs>,
    memo: &Option<String>,
) -> Result<Amount, ReceiveWadError> {
    const INSERT_PROOF: &str = r#"
        INSERT INTO proof
            (y, node_id, keyset_id, amount, secret, unblind_signature, state)
        VALUES
            (?1, ?2, ?3, ?4, ?5, ?6, ?7)
        ON CONFLICT DO UPDATE
            SET state = excluded.state
    "#;
    let mut ys = Vec::with_capacity(compact_keyset_proofs.len());
    let mut total_amount = Amount::ZERO;
    let mut inputs = Vec::with_capacity(compact_keyset_proofs.len());
    let mut stmt_params = Vec::with_capacity(compact_keyset_proofs.len());

    for compact_keyset_proof in compact_keyset_proofs.into_iter() {
        let (keyset_unit, max_order) = read_or_import_node_keyset(
            pool.clone(),
            node_client,
            node_id,
            compact_keyset_proof.keyset_id,
        )
        .await
        .map_err(ReceiveWadError::ReadOrImportNodeKeysets)?;

        if keyset_unit != unit {
            return Err(ReceiveWadError::UnitMissmatch(
                keyset_unit,
                unit.to_string(),
            ));
        }

        for compact_proof in compact_keyset_proof.proofs.into_iter() {
            let amount = u64::from(compact_proof.amount);
            if !amount.is_power_of_two() || amount == 0 {
                return Err(CommonError::ProofAmountPowerOfTwo(amount))?;
            }
            if amount >= max_order {
                return Err(CommonError::ProofAmountGreaterThanKeysetMaxOrder(
                    compact_keyset_proof.keyset_id,
                    max_order,
                    amount,
                ))?;
            }
            let y =
                hash_to_curve(compact_proof.secret.as_ref()).map_err(CommonError::HashToCurve)?;
            ys.push(y);

            total_amount = total_amount
                .checked_add(&compact_proof.amount)
                .ok_or(ReceiveWadError::TotalWadAmountOverflow)?;

            inputs.push(node_client::Proof {
                amount,
                keyset_id: compact_keyset_proof.keyset_id.to_bytes().to_vec(),
                secret: compact_proof.secret.to_string(),
                unblind_signature: compact_proof.c.to_bytes().to_vec(),
            });
            stmt_params.push((
                y,
                node_id,
                compact_keyset_proof.keyset_id,
                compact_proof.amount,
                compact_proof.secret,
                compact_proof.c,
                ProofState::Pending,
            ));
        }
    }

    let (wad_id, blinding_data) = {
        let mut db_conn = pool.get().map_err(CommonError::GetDbConnection)?;
        let tx = db_conn
            .transaction()
            .map_err(CommonError::CreateDbTransaction)?;

        {
            let mut insert_proof_stmt = tx
                .prepare(INSERT_PROOF)
                .map_err(ReceiveWadError::PrepareInsertProofStatment)?;
            for params in stmt_params {
                insert_proof_stmt
                    .execute(params)
                    .map_err(ReceiveWadError::ExecuteInsertProofStatment)?;
            }
        }
        let wad_id = db::wad::register_wad(&tx, db::wad::WadType::IN, node_id, node_url, memo, &ys)
            .map_err(ReceiveWadError::RegisterWad)?;
        let binding_data = BlindingData::load_from_db(seed_phrase_manager, &tx, node_id, unit)
            .map_err(CommonError::LoadBlindingData)?;

        tx.commit().map_err(CommonError::CommitDbTransaction)?;

        (wad_id, binding_data)
    };

<<<<<<< HEAD
    let pre_mints = PreMints::generate_for_amount(total_amount, &SplitTarget::None, blinding_data)?;
    let outputs = pre_mints.build_nuts_outputs();
=======
    let pre_mints = PreMints::generate_for_amount(total_amount, &SplitTarget::None, blinding_data)
        .map_err(|e| CommonError::GeneratePremintsForAmount(total_amount, e))?;
    let outputs = pre_mints.build_node_client_outputs();
>>>>>>> 770f630c

    let inputs = inputs
        .into_iter()
        .map(|p| -> Result<Proof, Error> {
            Ok(Proof {
                amount: p.amount.into(),
                keyset_id: KeysetId::from_bytes(&p.keyset_id)?,
                secret: Secret::new(p.secret)?,
                c: PublicKey::from_slice(&p.unblind_signature)?,
            })
        })
        .collect::<Result<Vec<_>, _>>()?;

    let swap_request = nuts::nut03::SwapRequest {
        inputs: inputs.clone(),
        outputs,
    };
    let swap_request_hash = hash_swap_request(&swap_request);
    let swap_result = node_client.swap(swap_request).await;

    {
        let mut db_conn = pool.get().map_err(CommonError::GetDbConnection)?;
        let swap_response = match swap_result {
            Ok(r) => r,
            Err(e) => {
<<<<<<< HEAD
                if let Some(errors) = node_client.extract_proof_errors(&e) {
                    if !errors[0].index.is_empty() {
                        handle_already_spent_proofs(errors[0].index.clone(), &ys, &db_conn)?;
                    }
                    if !errors[1].index.is_empty() {
                        handle_crypto_invalid_proofs(errors[1].index.clone(), &ys, &db_conn)?;
                    }
                }
                return Err(e.into());
=======
                handle_proof_verification_errors(&e, &ys, &db_conn)
                    .map_err(CommonError::HandleProofVerificationErrors)?;
                return Err(ReceiveWadError::SwapWithNode(e));
>>>>>>> 770f630c
            }
        };

        let tx = db_conn
            .transaction()
            .map_err(CommonError::CreateDbTransaction)?;
        db::proof::set_proofs_to_state(&tx, &ys, ProofState::Spent)?;
        pre_mints
            .store_new_tokens(&tx, node_id, swap_response.signatures)
            .map_err(CommonError::PreMintsStoreNewTokens)?;
        db::wad::update_wad_status(&tx, wad_id, db::wad::WadStatus::Finished)?;
        tx.commit().map_err(CommonError::CommitDbTransaction)?;
    }

    acknowledge(node_client, nuts::nut19::Route::Swap, swap_request_hash)
        .await
        .map_err(|e| CommonError::AcknowledgeNodeResponse(nuts::nut19::SWAP, e))?;

    Ok(total_amount)
}

#[derive(Debug, thiserror::Error)]
pub enum ConnectToNodeError {
    #[error("invalid server endpoint: {0}")]
    Endpoint(#[source] tonic::transport::Error),
    #[error("failed to connect to node")]
    Tonic(#[source] tonic::transport::Error),
    #[error("invalid tls config: {0}")]
    TlsConfig(#[source] tonic::transport::Error),
}

pub async fn connect_to_node(
    node_url: &NodeUrl,
    root_ca_certificate: Option<tonic::transport::Certificate>,
) -> Result<impl CashuClient, ConnectToNodeError> {
    let uses_tls = node_url.0.scheme() == "https";
    let url_str = node_url.0.to_string();

    let mut endpoint =
        tonic::transport::Endpoint::new(url_str).map_err(ConnectToNodeError::Endpoint)?;

    if uses_tls {
        let mut tls_config = tonic::transport::ClientTlsConfig::new();

        if let Some(ca_cert) = root_ca_certificate {
            tls_config = tls_config.ca_certificate(ca_cert);
        }

        endpoint = endpoint
            .tls_config(tls_config)
            .map_err(ConnectToNodeError::TlsConfig)?;
    }

    let channel = endpoint
        .connect()
        .await
        .map_err(ConnectToNodeError::Tonic)?;

    let client = GrpcClient {
        node: NodeClient::new(channel),
    };

    Ok(client)
}

pub fn connect_to_node_lazy(
    node_url: &NodeUrl,
    root_ca_certificate: Option<tonic::transport::Certificate>,
) -> Result<impl CashuClient, ConnectToNodeError> {
    let uses_tls = node_url.0.scheme() == "https";
    let url_str = node_url.0.to_string();

    let mut endpoint =
        tonic::transport::Endpoint::new(url_str).map_err(ConnectToNodeError::Endpoint)?;

    if uses_tls {
        let mut tls_config = tonic::transport::ClientTlsConfig::new();

        if let Some(ca_cert) = root_ca_certificate {
            tls_config = tls_config.ca_certificate(ca_cert);
        }

        endpoint = endpoint
            .tls_config(tls_config)
            .map_err(ConnectToNodeError::TlsConfig)?;
    }

    let channel = endpoint.connect_lazy();

    let client = GrpcClient {
        node: NodeClient::new(channel),
    };

    Ok(client)
}

pub async fn acknowledge(
    node_client: &mut impl CashuClient,
    route: Route,
    message_hash: u64,
) -> Result<(), tonic::Status> {
    node_client
        .acknowledge(route.to_string(), message_hash)
        .await?;

    Ok(())
}<|MERGE_RESOLUTION|>--- conflicted
+++ resolved
@@ -11,16 +11,9 @@
 pub mod wad;
 pub mod wallet;
 
-<<<<<<< HEAD
 use cashu_client::{CashuClient, GrpcClient};
-use errors::Error;
+use errors::{CommonError, Error};
 use node_client::NodeClient;
-=======
-use errors::{
-    CommonError, Error, handle_out_of_sync_keyset_errors, handle_proof_verification_errors,
-};
-use node_client::{AcknowledgeRequest, NodeClient, hash_swap_request};
->>>>>>> 770f630c
 use num_traits::{CheckedAdd, Zero};
 use nuts::dhke::{self, hash_to_curve, unblind_message};
 use nuts::nut00::secret::Secret;
@@ -404,7 +397,7 @@
     #[error("failed to prepare insert proof statement: {0}")]
     ExecuteInsertProofStatment(#[source] rusqlite::Error),
     #[error("failed to swap proofs with node: {0}")]
-    SwapWithNode(#[source] tonic::Status),
+    SwapWithNode(#[source] cashu_client::Error),
     #[error(transparent)]
     SetProofsToState(#[from] db::proof::SetProofsToStateError),
     #[error(transparent)]
@@ -472,11 +465,11 @@
                 .checked_add(&compact_proof.amount)
                 .ok_or(ReceiveWadError::TotalWadAmountOverflow)?;
 
-            inputs.push(node_client::Proof {
-                amount,
-                keyset_id: compact_keyset_proof.keyset_id.to_bytes().to_vec(),
-                secret: compact_proof.secret.to_string(),
-                unblind_signature: compact_proof.c.to_bytes().to_vec(),
+            inputs.push(Proof {
+                amount: amount.into(),
+                keyset_id: compact_keyset_proof.keyset_id,
+                secret: compact_proof.secret.clone(),
+                c: compact_proof.c,
             });
             stmt_params.push((
                 y,
@@ -516,26 +509,9 @@
         (wad_id, binding_data)
     };
 
-<<<<<<< HEAD
-    let pre_mints = PreMints::generate_for_amount(total_amount, &SplitTarget::None, blinding_data)?;
-    let outputs = pre_mints.build_nuts_outputs();
-=======
     let pre_mints = PreMints::generate_for_amount(total_amount, &SplitTarget::None, blinding_data)
         .map_err(|e| CommonError::GeneratePremintsForAmount(total_amount, e))?;
-    let outputs = pre_mints.build_node_client_outputs();
->>>>>>> 770f630c
-
-    let inputs = inputs
-        .into_iter()
-        .map(|p| -> Result<Proof, Error> {
-            Ok(Proof {
-                amount: p.amount.into(),
-                keyset_id: KeysetId::from_bytes(&p.keyset_id)?,
-                secret: Secret::new(p.secret)?,
-                c: PublicKey::from_slice(&p.unblind_signature)?,
-            })
-        })
-        .collect::<Result<Vec<_>, _>>()?;
+    let outputs = pre_mints.build_nuts_outputs();
 
     let swap_request = nuts::nut03::SwapRequest {
         inputs: inputs.clone(),
@@ -549,21 +525,17 @@
         let swap_response = match swap_result {
             Ok(r) => r,
             Err(e) => {
-<<<<<<< HEAD
                 if let Some(errors) = node_client.extract_proof_errors(&e) {
                     if !errors[0].index.is_empty() {
-                        handle_already_spent_proofs(errors[0].index.clone(), &ys, &db_conn)?;
+                        handle_already_spent_proofs(errors[0].index.clone(), &ys, &db_conn)
+                            .map_err(CommonError::HandleProofVerificationErrors)?;
                     }
                     if !errors[1].index.is_empty() {
-                        handle_crypto_invalid_proofs(errors[1].index.clone(), &ys, &db_conn)?;
+                        handle_crypto_invalid_proofs(errors[1].index.clone(), &ys, &db_conn)
+                            .map_err(CommonError::HandleProofVerificationErrors)?;
                     }
                 }
-                return Err(e.into());
-=======
-                handle_proof_verification_errors(&e, &ys, &db_conn)
-                    .map_err(CommonError::HandleProofVerificationErrors)?;
                 return Err(ReceiveWadError::SwapWithNode(e));
->>>>>>> 770f630c
             }
         };
 
@@ -664,7 +636,7 @@
     node_client: &mut impl CashuClient,
     route: Route,
     message_hash: u64,
-) -> Result<(), tonic::Status> {
+) -> Result<(), cashu_client::Error> {
     node_client
         .acknowledge(route.to_string(), message_hash)
         .await?;
