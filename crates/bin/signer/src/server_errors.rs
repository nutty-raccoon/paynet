--- conflicted
+++ resolved
@@ -9,22 +9,8 @@
 
 #[derive(Debug)]
 pub enum Error<'a> {
-<<<<<<< HEAD
-    #[error(transparent)]
-    Dhke(#[from] dhke::Error),
-    #[error("Amount {0} is greater than max order {1}")]
     AmountGreaterThanMax(Amount, Amount),
-    #[error("Keyset with id {0} not found")]
-    KeysetNotFound(KeysetId),
-    #[error("Amount {0} not found in keyset with id {1}")]
-    AmountNotFound(Amount, KeysetId),
-    #[error("Amount {0} is not a power of 2")]
     AmountNotPowerOfTwo(Amount),
-    #[error("Unkown method {0}")]
-    UnknownMethod(&'a str),
-    #[error("Unkown unit {0}")]
-=======
->>>>>>> e9c5fb89
     UnknownUnit(&'a str),
     MaxOrderTooBig(u32),
     CouldNotSignMessage(usize, PublicKey, dhke::Error),
@@ -39,6 +25,26 @@
 impl<'a> From<Error<'a>> for Status {
     fn from(err: Error<'a>) -> Self {
         match err {
+            Error::AmountGreaterThanMax(amount, max_order) => Status::with_error_details(
+                Code::InvalidArgument,
+                "Amount is greater than max order",
+                ErrorDetails::with_bad_request(vec![FieldViolation::new(
+                    format!("amount"),
+                    format!(
+                        "the provided amount {amount} is greater than the max order: {max_order}"
+                    ),
+                )]),
+            ),
+            Error::AmountNotPowerOfTwo(amount, ) => Status::with_error_details(
+                Code::InvalidArgument,
+                "Amount is not a power of two",
+                ErrorDetails::with_bad_request(vec![FieldViolation::new(
+                    format!("amount"),
+                    format!(
+                        "the provided amount {amount} is not a power of two"
+                    ),
+                )]),
+            ),
             Error::CouldNotSignMessage(idx, message, error) => Status::with_error_details(
                 Code::InvalidArgument,
                 "failed to sign message",
