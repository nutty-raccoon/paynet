use anyhow::ensure;
use bitcoin::bip32::Xpriv;
use nuts::{
    Amount,
    dhke::{sign_message, verify_message},
    nut01::PublicKey,
    nut02::{KeysetId, MintKeySet},
};
use server_errors::Error;
use signer::{
    DeclareKeysetRequest, DeclareKeysetResponse, GetRootPubKeyRequest, GetRootPubKeyResponse, Key,
    SignBlindedMessagesRequest, SignBlindedMessagesResponse, SignerServer, VerifyProofsRequest,
    VerifyProofsResponse,
};
use state::{SharedKeySetCache, SharedRootKey};
use std::{collections::HashMap, str::FromStr, sync::Arc};
use tokio::sync::RwLock;
use tonic::{Request, Response, Status};

mod server_errors;
mod state;

const ROOT_KEY_ENV_VAR: &str = "ROOT_KEY";
const SOCKET_PORT_ENV_VAR: &str = "SOCKET_PORT";

const PROOFS_FIELD: &str = "proofs";
const MESSAGES_FIELD: &str = "messages";

#[derive(Debug)]
pub struct SignerState {
    root_key: SharedRootKey,
    keyset_cache: SharedKeySetCache,
}

#[tonic::async_trait]
impl signer::Signer for SignerState {
    async fn declare_keyset(
        &self,
        declare_keyset_request: Request<DeclareKeysetRequest>,
    ) -> Result<Response<DeclareKeysetResponse>, Status> {
        let declare_keyset_request = declare_keyset_request.get_ref();
        if declare_keyset_request.max_order >= 64 {
            return Err(Status::invalid_argument(Error::MaxOrderTooBig.to_string()));
        }

<<<<<<< HEAD
        let unit = starknet_types::Unit::from_str(&declare_keyset_request.unit).map_err(|_| {
            Status::invalid_argument(Error::UnknownUnit(&declare_keyset_request.unit).to_string())
        })?;
=======
        let unit = starknet_types::Unit::from_str(&declare_keyset_request.unit)
            .map_err(|_| Error::UnknownUnit(&declare_keyset_request.unit))?;

>>>>>>> e9c5fb89
        let keyset = {
            let keyset = create_new_starknet_keyset(
                self.root_key.clone(),
                unit,
                declare_keyset_request.index,
                declare_keyset_request
                    .max_order
                    .try_into()
                    .map_err(|_| Error::MaxOrderTooBig(declare_keyset_request.max_order))?,
            );

            self.keyset_cache
                .insert(keyset.id, keyset.keys.clone())
                .await;

            keyset
        };

        Ok(Response::new(DeclareKeysetResponse {
            keyset_id: keyset.id.to_bytes().to_vec(),
            keys: keyset
                .keys
                .iter()
                .map(|(&amout, keypair)| Key {
                    amount: amout.into(),
                    pubkey: keypair.public_key.to_string(),
                })
                .collect(),
        }))
    }

    async fn sign_blinded_messages(
        &self,
        sign_blinded_messages_request: Request<SignBlindedMessagesRequest>,
    ) -> Result<Response<SignBlindedMessagesResponse>, Status> {
        let blinded_messages = sign_blinded_messages_request.into_inner().messages;

        let mut signatures = Vec::with_capacity(blinded_messages.len());

        let keyset_cache_read_lock = self.keyset_cache.0.read().await;

<<<<<<< HEAD
        for blinded_message in blinded_messages {
            let amount = Amount::from(blinded_message.amount);
            if !Into::<u64>::into(amount).is_power_of_two() {
                return Err(Status::invalid_argument(Error::AmountNotPowerOfTwo(amount)));
            }
            let keyset_id = KeysetId::from_bytes(&blinded_message.keyset_id)
                .map_err(|_| Status::invalid_argument(Error::BadKeysetId))?;
            let keyset = keyset_cache_read_lock
                .get(&keyset_id)
                .ok_or(Status::not_found(Error::KeysetNotFound(keyset_id)))?;
            let max_order: u64 = keyset
                .last_key_value()
                .map(|(&k, _)| k)
                .unwrap_or_default()
                .into();
            if u64::from(amount) > max_order {
                return Err(Status::invalid_argument(Error::AmountGreaterThanMax(
                    amount,
                    Amount::from(max_order),
                )));
            }
=======
        for (idx, blinded_message) in blinded_messages.into_iter().enumerate() {
            let keyset_id = KeysetId::from_bytes(&blinded_message.keyset_id).map_err(|e| {
                Error::BadKeysetId(MESSAGES_FIELD, idx, &blinded_message.keyset_id, e)
            })?;
            let amount = Amount::from(blinded_message.amount);
>>>>>>> e9c5fb89

            let key_pair = {
                let keyset = keyset_cache_read_lock
                    .get(&keyset_id)
                    .ok_or(Error::KeysetNotFound(MESSAGES_FIELD, idx, keyset_id))?;
                keyset.get(&amount).ok_or(Error::AmountNotFound(
                    MESSAGES_FIELD,
                    idx,
                    keyset_id,
                    amount,
                ))?
            };

            let blind_secret = PublicKey::from_slice(&blinded_message.blinded_secret)
                .map_err(|e| Error::BadSecret(idx, e))?;

            let c = sign_message(&key_pair.secret_key, &blind_secret)
                .map_err(|e| Error::CouldNotSignMessage(idx, blind_secret, e))?;

            signatures.push(c.to_bytes().to_vec());
        }

        Ok(Response::new(SignBlindedMessagesResponse { signatures }))
    }

    async fn verify_proofs(
        &self,
        verify_proofs_request: Request<VerifyProofsRequest>,
    ) -> Result<Response<VerifyProofsResponse>, Status> {
        let proofs = verify_proofs_request.into_inner().proofs;

        for (idx, proof) in proofs.into_iter().enumerate() {
            let keyset_id = KeysetId::from_bytes(&proof.keyset_id)
                .map_err(|e| Error::BadKeysetId(PROOFS_FIELD, idx, &proof.keyset_id, e))?;
            let amount = Amount::from(proof.amount);
            if !u64::from(amount).is_power_of_two() {
                return Err(Status::invalid_argument(Error::AmountNotPowerOfTwo(amount)));
            }
            let (secret_key, max_order) = {
                let keyset_cache_read_lock = self.keyset_cache.0.read().await;

                let keyset = keyset_cache_read_lock
                    .get(&keyset_id)
<<<<<<< HEAD
                    .ok_or(Status::not_found(Error::KeysetNotFound(keyset_id)))?;
                let max_order: u64 = keyset
                    .last_key_value()
                    .map(|(&k, _)| k)
                    .unwrap_or_default()
                    .into();
                (
                    keyset
                        .get(&amount)
                        .ok_or(Status::not_found(Error::AmountNotFound(amount, keyset_id)))?
                        .secret_key
                        .clone(),
                    max_order,
                )
=======
                    .ok_or(Error::KeysetNotFound(PROOFS_FIELD, idx, keyset_id))?;
                keyset
                    .get(&amount)
                    .ok_or(Error::AmountNotFound(PROOFS_FIELD, idx, keyset_id, amount))?
                    .secret_key
                    .clone()
>>>>>>> e9c5fb89
            };

            if u64::from(amount) > max_order {
                return Err(Status::invalid_argument(Error::AmountGreaterThanMax(
                    amount,
                    Amount::from(max_order),
                )));
            }

            let c = PublicKey::from_slice(&proof.unblind_signature)
                .map_err(|e| Error::InvalidSignature(idx, e))?;

            if !verify_message(&secret_key, c, proof.secret.as_bytes())
                .map_err(|e| Error::CouldNotVerifyProof(idx, c, proof.secret, e))?
            {
                return Ok(Response::new(VerifyProofsResponse { is_valid: false }));
            };
        }

        Ok(Response::new(VerifyProofsResponse { is_valid: true }))
    }

    async fn get_root_pub_key(
        &self,
        _get_root_pub_key_request: tonic::Request<GetRootPubKeyRequest>,
    ) -> Result<Response<GetRootPubKeyResponse>, Status> {
        let pub_key = self.root_key.get_pubkey();

        Ok(Response::new(GetRootPubKeyResponse {
            root_pubkey: pub_key.to_string(),
        }))
    }
}

#[tokio::main]
async fn main() -> Result<(), anyhow::Error> {
    #[cfg(debug_assertions)]
    {
        let _ = dotenvy::from_filename("signer.env")
            .inspect_err(|e| println!("dotenvy initialization failed: {e}"));
    }

    let socket_addr = {
        let socket_port_env_var: String =
            std::env::var(SOCKET_PORT_ENV_VAR).expect("env var `SOCKET_PORT` should be set");
        format!("[::0]:{}", socket_port_env_var).parse()?
    };
    let root_private_key = {
        let root_key_env_var: String =
            std::env::var(ROOT_KEY_ENV_VAR).expect("env var `ROOT_KEY` should be set");
        Xpriv::from_str(&root_key_env_var)
            .expect("content of `ROOT_KEY` env var should be a valid private key")
    };

    let signer_logic = SignerState {
        root_key: SharedRootKey(Arc::new(root_private_key)),
        keyset_cache: SharedKeySetCache(Arc::new(RwLock::new(HashMap::new()))),
    };

    let svc = SignerServer::new(signer_logic);

    let (mut health_reporter, health_service) = tonic_health::server::health_reporter();
    health_reporter
        .set_serving::<SignerServer<SignerState>>()
        .await;

    println!("listening to new request on {}", socket_addr);

    tonic::transport::Server::builder()
        .add_service(svc)
        .add_service(health_service)
        .serve(socket_addr)
        .await?;

    Ok(())
}

fn create_new_starknet_keyset(
    root_key: SharedRootKey,
    unit: starknet_types::Unit,
    index: u32,
    max_order: u8,
) -> MintKeySet<starknet_types::Unit> {
    root_key.generate_keyset(unit, index, max_order)
}<|MERGE_RESOLUTION|>--- conflicted
+++ resolved
@@ -1,4 +1,3 @@
-use anyhow::ensure;
 use bitcoin::bip32::Xpriv;
 use nuts::{
     Amount,
@@ -40,18 +39,12 @@
     ) -> Result<Response<DeclareKeysetResponse>, Status> {
         let declare_keyset_request = declare_keyset_request.get_ref();
         if declare_keyset_request.max_order >= 64 {
-            return Err(Status::invalid_argument(Error::MaxOrderTooBig.to_string()));
+            return Err(Error::MaxOrderTooBig(declare_keyset_request.max_order))?;
         }
 
-<<<<<<< HEAD
-        let unit = starknet_types::Unit::from_str(&declare_keyset_request.unit).map_err(|_| {
-            Status::invalid_argument(Error::UnknownUnit(&declare_keyset_request.unit).to_string())
-        })?;
-=======
         let unit = starknet_types::Unit::from_str(&declare_keyset_request.unit)
             .map_err(|_| Error::UnknownUnit(&declare_keyset_request.unit))?;
 
->>>>>>> e9c5fb89
         let keyset = {
             let keyset = create_new_starknet_keyset(
                 self.root_key.clone(),
@@ -93,35 +86,28 @@
 
         let keyset_cache_read_lock = self.keyset_cache.0.read().await;
 
-<<<<<<< HEAD
-        for blinded_message in blinded_messages {
+        for (idx, blinded_message) in blinded_messages.into_iter().enumerate() {
             let amount = Amount::from(blinded_message.amount);
             if !Into::<u64>::into(amount).is_power_of_two() {
-                return Err(Status::invalid_argument(Error::AmountNotPowerOfTwo(amount)));
-            }
-            let keyset_id = KeysetId::from_bytes(&blinded_message.keyset_id)
-                .map_err(|_| Status::invalid_argument(Error::BadKeysetId))?;
+                return Err(Error::AmountNotPowerOfTwo(amount))?;
+            }
+            let keyset_id = KeysetId::from_bytes(&blinded_message.keyset_id).map_err(|e| {
+                Error::BadKeysetId(MESSAGES_FIELD, idx, &blinded_message.keyset_id, e)
+            })?;
             let keyset = keyset_cache_read_lock
                 .get(&keyset_id)
-                .ok_or(Status::not_found(Error::KeysetNotFound(keyset_id)))?;
+                .ok_or(Error::KeysetNotFound(MESSAGES_FIELD, idx, keyset_id))?;
             let max_order: u64 = keyset
                 .last_key_value()
                 .map(|(&k, _)| k)
                 .unwrap_or_default()
                 .into();
             if u64::from(amount) > max_order {
-                return Err(Status::invalid_argument(Error::AmountGreaterThanMax(
+                return Err(Error::AmountGreaterThanMax(
                     amount,
                     Amount::from(max_order),
-                )));
-            }
-=======
-        for (idx, blinded_message) in blinded_messages.into_iter().enumerate() {
-            let keyset_id = KeysetId::from_bytes(&blinded_message.keyset_id).map_err(|e| {
-                Error::BadKeysetId(MESSAGES_FIELD, idx, &blinded_message.keyset_id, e)
-            })?;
-            let amount = Amount::from(blinded_message.amount);
->>>>>>> e9c5fb89
+                ))?;
+            }
 
             let key_pair = {
                 let keyset = keyset_cache_read_lock
@@ -158,15 +144,14 @@
                 .map_err(|e| Error::BadKeysetId(PROOFS_FIELD, idx, &proof.keyset_id, e))?;
             let amount = Amount::from(proof.amount);
             if !u64::from(amount).is_power_of_two() {
-                return Err(Status::invalid_argument(Error::AmountNotPowerOfTwo(amount)));
+                return Err(Error::AmountNotPowerOfTwo(amount))?;
             }
             let (secret_key, max_order) = {
                 let keyset_cache_read_lock = self.keyset_cache.0.read().await;
 
                 let keyset = keyset_cache_read_lock
                     .get(&keyset_id)
-<<<<<<< HEAD
-                    .ok_or(Status::not_found(Error::KeysetNotFound(keyset_id)))?;
+                    .ok_or(Error::KeysetNotFound(PROOFS_FIELD, idx, keyset_id))?;
                 let max_order: u64 = keyset
                     .last_key_value()
                     .map(|(&k, _)| k)
@@ -175,26 +160,18 @@
                 (
                     keyset
                         .get(&amount)
-                        .ok_or(Status::not_found(Error::AmountNotFound(amount, keyset_id)))?
+                        .ok_or(Error::AmountNotFound(PROOFS_FIELD, idx, keyset_id, amount))?
                         .secret_key
                         .clone(),
                     max_order,
                 )
-=======
-                    .ok_or(Error::KeysetNotFound(PROOFS_FIELD, idx, keyset_id))?;
-                keyset
-                    .get(&amount)
-                    .ok_or(Error::AmountNotFound(PROOFS_FIELD, idx, keyset_id, amount))?
-                    .secret_key
-                    .clone()
->>>>>>> e9c5fb89
             };
 
             if u64::from(amount) > max_order {
-                return Err(Status::invalid_argument(Error::AmountGreaterThanMax(
+                return Err(Error::AmountGreaterThanMax(
                     amount,
                     Amount::from(max_order),
-                )));
+                ))?;
             }
 
             let c = PublicKey::from_slice(&proof.unblind_signature)
