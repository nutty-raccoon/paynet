--- conflicted
+++ resolved
@@ -14,14 +14,7 @@
 bitcoin = { workspace = true }
 assert_matches = { workspace = true }
 starknet-types = { workspace = true }
-<<<<<<< HEAD
-node = { default-features = false, path = "../../bin/node", features = [
-    "mock",
-    "keyset-rotation",
-] }
-=======
 hex = { workspace = true }
->>>>>>> 0b6c3c55
 
 [[test]]
 name = "declare_keyset"
