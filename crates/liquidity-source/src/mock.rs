--- conflicted
+++ resolved
@@ -1,22 +1,15 @@
-<<<<<<< HEAD
 use std::os::linux::raw;
 
 use crate::DepositInterface;
-=======
 use std::fmt::{LowerHex, UpperHex};
 
->>>>>>> 0b6c3c55
 use bitcoin_hashes::Sha256;
 use nuts::nut05::MeltQuoteState;
 use serde::{Deserialize, Serialize};
 use starknet_types::{Asset, StarknetU256};
-<<<<<<< HEAD
-use starknet_types_core::felt::Felt;
-=======
 use uuid::Uuid;
 
 use crate::DepositInterface;
->>>>>>> 0b6c3c55
 
 use super::{LiquiditySource, WithdrawInterface, WithdrawRequest};
 
@@ -63,21 +56,6 @@
     }
 }
 
-<<<<<<< HEAD
-#[derive(Debug, Clone, Serialize, Deserialize)]
-pub struct MockMeltPaymentRequest {
-    pub payee: Felt,
-    pub asset: Asset,
-    pub amount: nuts::Amount,
-}
-
-impl WithdrawRequest for MockMeltPaymentRequest {
-    fn asset(&self) -> Asset {
-        self.asset
-    }
-    fn amount(&self) -> nuts::Amount {
-        self.amount
-=======
 #[derive(Debug, Clone)]
 pub struct MockInvoiceId(Sha256);
 
@@ -95,7 +73,22 @@
 impl UpperHex for MockInvoiceId {
     fn fmt(&self, f: &mut std::fmt::Formatter<'_>) -> std::fmt::Result {
         UpperHex::fmt(&self.0, f)
->>>>>>> 0b6c3c55
+    }
+}
+
+#[derive(Debug, Clone, Serialize, Deserialize)]
+pub struct MockMeltPaymentRequest {
+    pub payee: Felt,
+    pub asset: Asset,
+    pub amount: nuts::Amount,
+}
+
+impl WithdrawRequest for MockMeltPaymentRequest {
+    fn asset(&self) -> Asset {
+        self.asset
+    }
+    fn amount(&self) -> nuts::Amount {
+        self.amount
     }
 }
 
@@ -124,13 +117,8 @@
 
     async fn proceed_to_payment(
         &mut self,
-<<<<<<< HEAD
-        _quote_hash: Sha256,
+        _invoice_id: Uuid,
         _melt_payment_request: Self::Request,
-=======
-        _invoice_id: Uuid,
-        _melt_payment_request: (),
->>>>>>> 0b6c3c55
         _amount: Self::Amount,
         _expiry: u64,
     ) -> Result<MeltQuoteState, Self::Error> {
