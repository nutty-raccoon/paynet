[package]
name = "liquidity-source"
version = "0.1.0"
edition = "2024"

[dependencies]
async-trait = { workspace = true }
serde = { workspace = true }
serde_json = { workspace = true }
bitcoin_hashes = { workspace = true }
<<<<<<< HEAD
starknet-types-core = { workspace = true }
=======
uuid = { workspace = true }

>>>>>>> 0b6c3c55
# Local crate
nuts = { workspace = true }
# TODO: the trait should not be using starknet types
starknet-types = { workspace = true }

# Optional starknet
thiserror = { workspace = true, optional = true }

[features]
default = []
mock = ["dep:thiserror"]<|MERGE_RESOLUTION|>--- conflicted
+++ resolved
@@ -4,16 +4,12 @@
 edition = "2024"
 
 [dependencies]
+starknet-types-core = { workspace = true }uuid = { workspace = true }
+
 async-trait = { workspace = true }
 serde = { workspace = true }
 serde_json = { workspace = true }
 bitcoin_hashes = { workspace = true }
-<<<<<<< HEAD
-starknet-types-core = { workspace = true }
-=======
-uuid = { workspace = true }
-
->>>>>>> 0b6c3c55
 # Local crate
 nuts = { workspace = true }
 # TODO: the trait should not be using starknet types
