--- conflicted
+++ resolved
@@ -339,20 +339,6 @@
     Values(Vec<Amount>),
 }
 
-<<<<<<< HEAD
-#[cfg(feature = "rusqlite")]
-impl ToSql for Amount {
-    fn to_sql(&self) -> Result<ToSqlOutput<'_>> {
-        self.0.to_sql()
-    }
-}
-
-#[cfg(feature = "rusqlite")]
-impl FromSql for Amount {
-    fn column_result(value: ValueRef<'_>) -> FromSqlResult<Self> {
-        u64::column_result(value).map(Amount::from)
-    }
-=======
 #[derive(Debug, Clone)]
 pub enum LoserTournamentNode {
     Leaf(Option<usize>),
@@ -360,7 +346,20 @@
         loser_value: Option<Amount>,
         value_origin: usize,
     },
->>>>>>> 2bfebd99
+}
+
+#[cfg(feature = "rusqlite")]
+impl ToSql for Amount {
+    fn to_sql(&self) -> Result<ToSqlOutput<'_>> {
+        self.0.to_sql()
+    }
+}
+
+#[cfg(feature = "rusqlite")]
+impl FromSql for Amount {
+    fn column_result(value: ValueRef<'_>) -> FromSqlResult<Self> {
+        u64::column_result(value).map(Amount::from)
+    }
 }
 
 #[cfg(test)]
