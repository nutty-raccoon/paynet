--- conflicted
+++ resolved
@@ -23,12 +23,10 @@
   
   rpc Acknowledge (AcknowledgeRequest) returns (AcknowledgeResponse);
 
-<<<<<<< HEAD
   // NUT07
   rpc PostCheckState (PostCheckStateRequest) returns (PostCheckStateResponse);
-=======
+
   rpc Restore (RestoreRequest) returns (RestoreResponse);
->>>>>>> 0b6c3c55
 }
 
 message GetNodeInfoRequest {} 
@@ -143,8 +141,24 @@
 }
 
 message AcknowledgeResponse {}
+message RestoreRequest {
+  repeated bdhke.BlindedMessage outputs = 1;
+}
 
-<<<<<<< HEAD
+message RestoreResponse {
+  repeated bdhke.BlindedMessage outputs = 1;
+  repeated bdhke.BlindSignature signatures = 2;
+}
+
+message RestoreRequest {
+  repeated bdhke.BlindedMessage outputs = 1;
+}
+
+message RestoreResponse {
+  repeated bdhke.BlindedMessage outputs = 1;
+  repeated bdhke.BlindSignature signatures = 2;
+}
+
 message PostCheckStateRequest {
   repeated string proofs = 1;
 }
@@ -160,13 +174,21 @@
 }
 message PostCheckStateResponse {
   repeated ProofCheckState states = 1;
-=======
-message RestoreRequest {
-  repeated bdhke.BlindedMessage outputs = 1;
 }
 
-message RestoreResponse {
-  repeated bdhke.BlindedMessage outputs = 1;
-  repeated bdhke.BlindSignature signatures = 2;
->>>>>>> 0b6c3c55
+message PostCheckStateRequest {
+  repeated string proofs = 1;
+}
+
+enum ProofState {
+  UNSPENT = 0;
+  SPENT = 1;
+}
+message ProofCheckState {
+  string proof = 1;
+  ProofState state = 2;
+  optional string witness = 3;
+}
+message PostCheckStateResponse {
+  repeated ProofCheckState states = 1;
 }